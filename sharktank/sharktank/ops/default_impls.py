# Copyright 2024 Advanced Micro Devices, Inc.
#
# Licensed under the Apache License v2.0 with LLVM Exceptions.
# See https://llvm.org/LICENSE.txt for license information.
# SPDX-License-Identifier: Apache-2.0 WITH LLVM-exception

# This file contains overrides of the standard ops for normal torch and
# generic primitive/quantized types.

from typing import Optional, List, Sequence, Union, Tuple

import torch
from torch import Tensor, dtype
import torch.nn.functional as F
from numbers import Number

from sharktank.types import (
    DefaultPrimitiveTensor,
    PrimitiveTensor,
    DefaultPrimitiveTensor,
    QuantizedTensor,
    InferenceTensor,
    PlanarQuantizedTensor,
    BlockScaledI4Layout,
    BlockScaledLayout,
    SplitPrimitiveTensor,
    TensorScaledLayout,
    QuantizedLayout,
    unbox_tensor,
    AnyTensor,
)

from sharktank.kernels.topk import iree_topk
from sharktank.ops.shape import normalize_negative_dim
from sharktank.utils.attention import (
    create_boolean_chunked_attention_mask,
    create_causal_context_mask,
    max_negative_value,
)

from ._registry import AllOfType, AllOfExprs, AllOfExprsVariadic, IsOfType, AnyType
from .signatures import *
import iree.turbine.ops.iree


@argmax.override(Tensor)
def argmax_default(
    x: Tensor,
    dim: Optional[int] = None,
    keepdim: bool = False,
    chunk_size: Optional[int] = None,
) -> None:
    if chunk_size is None:
        return torch.argmax(unbox_tensor(x), dim=dim, keepdim=keepdim)

    return _split_argmax(
        unbox_tensor(x),
        dim=dim,
        keepdim=keepdim,
        chunk_size=chunk_size,
    )


def _split_argmax(input_tensor, dim, keepdim: bool = False, chunk_size: int = 128):
    input_tensor = unbox_tensor(input_tensor)
    dim = dim if dim >= 0 else input_tensor.dim() + dim

    if input_tensor.shape[dim] % chunk_size != 0:
        raise ValueError(
            "dim's size must be a multiple of chunk_size.\n"
            f"Dim Size: {dim}\n"
            f"Chunk Size: {chunk_size}\n"
        )

    n_chunks = input_tensor.shape[dim] // chunk_size
    tensor_split = unflatten(input_tensor, dim, (n_chunks, chunk_size))

    argmax_1 = argmax(tensor_split, dim + 1)
    argmax_expanded = unsqueeze(argmax_1, dim + 1)

    max_vals = gather(tensor_split, dim + 1, argmax_expanded)
    max_vals = squeeze(max_vals, dim + 1)

    argmax_2 = argmax(max_vals, dim)
    index_shape = list(argmax_1.shape)
    index_shape[dim] = 1
    argmax_2_expanded = argmax_2.unsqueeze(dim)

    final_index_in_chunk = gather(argmax_1, dim, argmax_2_expanded)
    final_index = argmax_2_expanded * tensor_split.shape[dim + 1] + final_index_in_chunk

    final_index = squeeze(final_index, dim)

    if keepdim:
        final_index = unsqueeze(final_index, dim)

    return final_index


def attention_mask_default(
    boolean_input_mask: torch.Tensor,
    start_positions: torch.Tensor | None,
    *,
    attention_dtype: torch.dtype,
) -> torch.Tensor:
    device = boolean_input_mask.device

    # Combine the causal context mask and input mask.
    dtype = (
        torch.float32 if attention_dtype == torch.float8_e4m3fnuz else attention_dtype
    )
    _, batch_seq_len = boolean_input_mask.shape

    causal_mask = create_causal_context_mask(
        src_len=batch_seq_len,
        target_len=batch_seq_len,
        start_positions=start_positions,
        device=device,
    )
    boolean_mask = torch.logical_or(causal_mask, boolean_input_mask[:, None, None, :])
    numeric_mask = torch.where(boolean_mask, max_negative_value(dtype, device), 0).to(
        dtype
    )
    return numeric_mask.to(device)


attention_mask.override(Tensor, Tensor)(attention_mask_default)
attention_mask.override(Tensor)(attention_mask_default)


@attention_mask_for_decode.override(Tensor)
def attention_mask_for_decode_default(
    boolean_input_mask: AnyTensor,
    *,
    attention_dtype: torch.dtype,
) -> torch.Tensor:
    boolean_input_mask = unbox_tensor(boolean_input_mask)

    device = boolean_input_mask.device
    dtype = (
        torch.float32 if attention_dtype == torch.float8_e4m3fnuz else attention_dtype
    )
    numeric_mask = torch.where(
        boolean_input_mask, max_negative_value(dtype, device), 0
    ).to(dtype)
    return numeric_mask.unsqueeze(1).unsqueeze(1).to(device)


@cat.override(AllOfType(Tensor, PrimitiveTensor))
def cat_default(tensors: Sequence[Tensor | PrimitiveTensor], dim: int):
    result = torch.cat([unbox_tensor(t) for t in tensors], dim)
    if isinstance(tensors[0], PrimitiveTensor):
        result = DefaultPrimitiveTensor(data=result)
    return result


@chunked_attention_mask.override(Tensor)
def chunked_attention_mask_default(
    attention_mask: torch.Tensor, attention_chunk_size: int
) -> torch.Tensor:
    assert attention_mask.dim() == 4, "Attention mask must be 4-dimensional"
    assert (
        attention_mask.shape[1] == 1
    ), f"Attention mask shape[1] ({attention_mask.shape[1]}) must be 1"
    s2 = attention_mask.shape[2]
    s3 = attention_mask.shape[3]
    assert (
        s2 == s3
    ), f"Attention mask must be square in the last two dimensions ({s2} != {s3})"

    sl = attention_mask.shape[2]
    assert (
        sl % attention_chunk_size == 0
    ), f"Sequence length ({sl}) must be divisible by attention chunk size ({attention_chunk_size})"

    attention_mask = unbox_tensor(attention_mask)

    device = attention_mask.device
    batch_seq_len = attention_mask.shape[2]
    # TODO: handle decode step
    start_index = 0
    end_index = batch_seq_len
    chunked_boolean_attention_mask = create_boolean_chunked_attention_mask(
        attention_chunk_size=attention_chunk_size,
        # TODO: handle decode step
        start_index=start_index,
        end_index=end_index,
        device=device,
    )

    return torch.where(
        chunked_boolean_attention_mask,
        attention_mask,
        torch.tensor(
            max_negative_value(attention_mask.dtype, device=device),
            dtype=attention_mask.dtype,
        ),
    )


# conv2d


def conv2d_default(
    input: Tensor,
    weight: Tensor,
    bias: Optional[Tensor],
    *,
    stride,
    padding,
    dilation,
    groups,
    accum_dtype: Optional[torch.dtype],
):
    input = unbox_tensor(input)
    weight = unbox_tensor(weight)
    if bias is not None:
        bias = unbox_tensor(bias)
    if weight.dtype != input.dtype:
        weight = weight.to(input.dtype)
    if bias is not None and bias.dtype != input.dtype:
        bias = bias.to(input.dtype)
    return F.conv2d(
        input,
        weight,
        bias,
        stride=stride,
        padding=padding,
        dilation=dilation,
        groups=groups,
    )


conv2d.override(Tensor, Tensor, Tensor, auto_dequant=True)(conv2d_default)
conv2d.override(Tensor, Tensor, auto_dequant=True)(conv2d_default)

# conv3d


def conv3d_default(
    input: Tensor,
    weight: Tensor,
    bias: Optional[Tensor],
    *,
    stride,
    padding,
    dilation,
    groups,
    accum_dtype: Optional[torch.dtype],
):
    input = unbox_tensor(input)
    weight = unbox_tensor(weight)
    if bias is not None:
        bias = unbox_tensor(bias)
    if weight.dtype != input.dtype:
        weight = weight.to(input.dtype)
    if bias is not None and bias.dtype != input.dtype:
        bias = bias.to(input.dtype)
    return F.conv3d(
        input,
        weight,
        bias,
        stride=stride,
        padding=padding,
        dilation=dilation,
        groups=groups,
    )


conv3d.override(Tensor, Tensor, Tensor, auto_dequant=True)(conv3d_default)
conv3d.override(Tensor, Tensor, auto_dequant=True)(conv3d_default)


# conv1d


def conv1d_default(
    input: Tensor,
    weight: Tensor,
    bias: Optional[Tensor],
    *,
    stride,
    padding,
    dilation,
    groups,
    accum_dtype: Optional[torch.dtype],
):
    input = unbox_tensor(input)
    weight = unbox_tensor(weight)
    if bias is not None:
        bias = unbox_tensor(bias)
    if weight.dtype != input.dtype:
        weight = weight.to(input.dtype)
    if bias is not None and bias.dtype != input.dtype:
        bias = bias.to(input.dtype)
    return F.conv1d(
        input,
        weight,
        bias,
        stride=stride,
        padding=padding,
        dilation=dilation,
        groups=groups,
    )


conv1d.override(Tensor, Tensor, Tensor, auto_dequant=True)(conv1d_default)
conv1d.override(Tensor, Tensor, auto_dequant=True)(conv1d_default)


# Einsum
def mk_menk_men(inputs, weights):
    # batch dims: m, lhs pdims: none, lhs rdims: k, rhs pdims: en, rhs rdims: k
    inputs = inputs.unsqueeze(1)
    weights_shape = weights.shape
    weights = weights.view(
        weights_shape[0], weights_shape[1] * weights_shape[2], weights_shape[3]
    )
    result = matmul(inputs, weights, transpose_rhs=True)
    result = result.view(weights_shape[0], weights_shape[1], weights_shape[2])
    return result


def mek_menk_men(inputs, weights):
    # batch dims: me, lhs pdims: none, lhs rdims: k, rhs pdims: n, rhs rdims: k
    inputs_shape = inputs.shape
    inputs = inputs.view(inputs_shape[0] * inputs_shape[1], 1, inputs_shape[2])
    weights_shape = weights.shape
    weights = weights.view(
        weights_shape[0] * weights_shape[1], weights_shape[2], weights_shape[3]
    )
    result = matmul(inputs, weights, transpose_rhs=True)
    result = result.view(weights_shape[0], weights_shape[1], weights_shape[2])
    return result


def me_men_men(inputs, weights):
    # batch dims: me, lhs pdims: none, lhs rdims: none, rhs pdims: n, rhs rdims: none
    inputs_shape = inputs.shape
    inputs = inputs.view(inputs_shape[0] * inputs_shape[1], 1, 1)
    weights_shape = weights.shape
    weights = weights.view(weights_shape[0] * weights_shape[1], weights_shape[2], 1)
    result = matmul(inputs, weights, transpose_rhs=True)
    result = result.view(weights_shape[0], weights_shape[1], weights_shape[2])
    return result


def bqhmd_bkhmd_bhmqk(q, k):
    # q: (B,q,H,M,D), k: (B,k,H,M,D) -> (B,H,M,q,k)
    batch_seq, q_len, n_heads, q_mul, d_head = q.shape
    batch_seq, kv_len, n_heads, q_mul, d_head = k.shape
    q_mat = q.permute(0, 2, 3, 1, 4)  # (B, H, M, q_len,  D)
    k_mat = k.permute(0, 2, 3, 1, 4)  # (B, H, M, kv_len, D)
    q_mat = q_mat.reshape(batch_seq * n_heads * q_mul, q_len, d_head)
    k_mat = k_mat.reshape(batch_seq * n_heads * q_mul, kv_len, d_head)
    qk = matmul(q_mat, k_mat.transpose(1, 2))  # (BHM, q_len, kv_len)
    qk = qk.view(batch_seq, n_heads, q_mul, q_len, kv_len)  # (B, H, M, q, k)
    return qk


def bhmqk_bkhmd_bqhmd(w, v):
    # w: (B,H,M,q,k), v: (B,k,H,M,D) -> (B,H,M,q,D)
    batch_seq, n_heads, q_mul, q_len, kv_len = w.shape
    batch_seq, kv_len, n_heads, q_mul, d_head = v.shape
    w_mat = w.reshape(batch_seq * n_heads * q_mul, q_len, kv_len)
    v_mat = v.permute(0, 2, 3, 1, 4)
    v_mat = v_mat.reshape(batch_seq * n_heads * q_mul, kv_len, d_head)
    wv = matmul(w_mat, v_mat)
    wv = wv.view(batch_seq, n_heads, q_mul, q_len, d_head).permute(0, 3, 1, 2, 4)
    return wv


@einsum_2args.override(AllOfType(Tensor, PrimitiveTensor, QuantizedTensor))
def einsum_2args(input0, input1, einsum_str):
    # Special optimized einsum kernels that lower to batch matmul
    if einsum_str == "mk,menk->men":
        return mk_menk_men(input0, input1)
    elif einsum_str == "mek,menk->men":
        return mek_menk_men(input0, input1)
    elif einsum_str == "me,men->men":
        return me_men_men(input0, input1)
    elif einsum_str == "bqhmd,bkhmd->bhmqk":
        return bqhmd_bkhmd_bhmqk(input0, input1)
    elif einsum_str == "bhmqk,bkhmd->bqhmd":
        return bhmqk_bkhmd_bqhmd(input0, input1)
    # Default non-QuantizedTensor einsum
    if not isinstance(input1, QuantizedTensor):
        return torch.einsum(einsum_str, unbox_tensor(input0), unbox_tensor(input1))
    # Fallback to other kernels
    return NotImplemented


# Elementwise
@elementwise.override(Tensor)
def elementwise_unary(operator, x, *args, **kwargs):
    x = unbox_tensor(x)
    return operator(x, *args, **kwargs)


@elementwise.override(
    AllOfExprs(
        IsOfType(Tensor, PrimitiveTensor), IsOfType(Tensor, PrimitiveTensor, Number)
    )
)
def elementwise_binary(operator, x, y, *args, **kwargs):
    x = unbox_tensor(x)
    if isinstance(y, PrimitiveTensor):
        y = unbox_tensor(y)
    return operator(x, y, *args, **kwargs)


@elementwise.override(
    AllOfExprs(
        IsOfType(Tensor, PrimitiveTensor),
        IsOfType(Tensor, PrimitiveTensor, Number),
        IsOfType(Tensor, PrimitiveTensor, Number),
    )
)
def elementwise_ternary(operator, x, y, z, *args, **kwargs):
    x = unbox_tensor(x)
    if isinstance(y, PrimitiveTensor):
        y = unbox_tensor(y)
    if isinstance(z, PrimitiveTensor):
        z = unbox_tensor(z)
    return operator(x, y, z, *args, **kwargs)


# Embedding Lookup
@embedding_lookup.override(Tensor, Tensor)
def embedding_lookup_default(input, embedding_matrix, dtype: Optional[dtype]):
    return F.embedding(unbox_tensor(input), unbox_tensor(embedding_matrix).to(dtype))


@embedding_lookup.override(Tensor, QuantizedTensor)
def embedding_lookup_Tensor_QuantizedTensor(
    input, embedding_matrix: QuantizedTensor, dtype: Optional[dtype]
):
    dequant = embedding_matrix.unpack().dequant(dtype=dtype)
    return F.embedding(unbox_tensor(input), dequant)


@equal.override(AllOfType(Tensor, InferenceTensor))
def equal_default(a: Tensor | InferenceTensor, b: Tensor | InferenceTensor) -> bool:
    return torch.equal(unbox_tensor(a), unbox_tensor(b))


@expand.override(Tensor)
def expand_default(tensor: AnyTensor, shape: List[int]) -> AnyTensor:
    return unbox_tensor(tensor).expand(*shape)


@expand.override(QuantizedTensor)
def expand_quantized(tensor: QuantizedTensor, shape: List[int]) -> QuantizedTensor:
    unpacked = tensor.unpack()
    if isinstance(unpacked, TensorScaledLayout):
        new_qs = unpacked._qs.expand(*shape)
        layout = TensorScaledLayout(
            shape=new_qs.shape,
            d=unpacked._d,
            qs=new_qs,
            m=unpacked._m,
            dtype=unpacked.dtype,
        )
        return PlanarQuantizedTensor(shape=new_qs.shape, layout=layout)
    return NotImplemented


@flatten.override(Tensor)
def flatten_default(
    input: Union[Tensor, PrimitiveTensor], start_dim: int, end_dim: int
) -> Tensor:
    return torch.flatten(unbox_tensor(input), start_dim, end_dim)


@flatten.override(QuantizedTensor)
def flatten_quantized(
    tensor: QuantizedTensor, start_dim: int, end_dim: int
) -> QuantizedTensor:
    unpacked = tensor.unpack()
    if isinstance(unpacked, TensorScaledLayout):
        new_qs = torch.flatten(unpacked._qs, start_dim, end_dim)
        layout = TensorScaledLayout(
            shape=new_qs.shape,
            d=unpacked._d,
            qs=new_qs,
            m=unpacked._m,
            dtype=unpacked.dtype,
        )
        return PlanarQuantizedTensor(shape=new_qs.shape, layout=layout)
    return NotImplemented


@gather.override(Tensor, Tensor)
def gather_default(
    input: Union[Tensor, PrimitiveTensor],
    dim: int,
    index: Union[Tensor, PrimitiveTensor],
) -> Tensor:
    return torch.gather(unbox_tensor(input), dim, unbox_tensor(index))


@extract_slice.override(AllOfType(Tensor, PrimitiveTensor))
def extract_slice_default(tensor, key):
    return unbox_tensor(tensor)[key]


@extract_slice.override(QuantizedTensor)
def extract_slice_QuantizedTensor(tensor: QuantizedTensor, key: slice):
    unpacked = tensor.unpack()
    if isinstance(unpacked, BlockScaledI4Layout):
        mul = 2
        new_d = unpacked._d[key]
        new_qs = unpacked._qs[key]
        if unpacked.m is not None:
            new_m = unpacked.m[key]
        dims = new_qs.shape
        dims = dims[:-2] + (dims[-2] * dims[-1] * mul,)
        layout = BlockScaledI4Layout(shape=dims, d=new_d, qs=new_qs, m=new_m)
        return PlanarQuantizedTensor(shape=dims, layout=layout)
    elif isinstance(unpacked, TensorScaledLayout):
        d = unpacked._d
        qs = unpacked._qs[key]
        m = unpacked._m[key]
        shape = qs.shape
        layout = TensorScaledLayout(shape=shape, d=d, qs=qs, m=m)
        return PlanarQuantizedTensor(shape=shape, layout=layout)
    return NotImplemented


@gemm.override(AllOfType(Tensor, InferenceTensor))
def gemm(
    a: AnyTensor,
    b: AnyTensor,
    c: Optional[AnyTensor],
    alpha: Optional[Union[Number, AnyTensor]],
    beta: Optional[Union[Number, AnyTensor]],
    transa: bool,
    transb: bool,
) -> bool:
    if transa:
        a = a.T
    if transb:
        b = b.T
    res = matmul(a, b)
    if alpha is not None:
        res = alpha * res
    if c is not None:
        if beta is not None:
            res = res + beta * c
        else:
            res = res + c
    return res


# Group norm.
@group_norm_affine.override(Tensor, Tensor, Tensor)
def group_norm_affine_default(input, weight, bias, *, num_groups, eps):
    input = unbox_tensor(input)
    weight = unbox_tensor(weight)
    bias = unbox_tensor(bias)
    return F.group_norm(input, num_groups=num_groups, weight=weight, bias=bias, eps=eps)


@index_copy_.override(Tensor, Tensor, Tensor)
def index_copy__default(
    inout: Union[Tensor, PrimitiveTensor],
    dim: int,
    index: Union[Tensor, PrimitiveTensor],
    tensor: Union[Tensor, PrimitiveTensor],
) -> Union[Tensor, PrimitiveTensor]:
    index = unbox_tensor(index)
    tensor = unbox_tensor(tensor)
    inout_as_torch = unbox_tensor(inout)
    if (
        not torch.compiler.is_compiling()
        and inout_as_torch.is_cpu
<<<<<<< HEAD
        and (
            inout_as_torch.dtype == torch.float8_e4m3fnuz
            or inout_as_torch.dtype == torch.float8_e4m3fn
        )
=======
        and inout_as_torch.dtype in [torch.float8_e4m3fnuz, torch.float8_e4m3fn]
>>>>>>> d4e7f632
    ):
        # PyTorch does not have eager implementation for float8_e4m3fnuz in CPU.
        # We need to view as int8 before performing the operation.
        # We still want to avoid the bitcasts during export as the IREE compiler has
        # trouble fusing them.
        inout_as_torch = inout_as_torch.view(dtype=torch.int8)
        tensor = tensor.view(dtype=torch.int8)
    inout_as_torch.index_copy_(dim, index, tensor)
    return inout


@index_put_.override(AllOfType(Tensor, PrimitiveTensor))
def index_put__default(
    inout: Union[Tensor, PrimitiveTensor],
    indices: Tuple[Union[Tensor, PrimitiveTensor]],
    values: Union[Tensor, PrimitiveTensor],
) -> Union[Tensor, PrimitiveTensor]:
    indices = tuple(unbox_tensor(index) for index in indices)
    inout_as_torch = unbox_tensor(inout)
    values = unbox_tensor(values)
    if (
        not torch.compiler.is_compiling()
        and inout_as_torch.is_cpu
<<<<<<< HEAD
        and (
            inout_as_torch.dtype == torch.float8_e4m3fnuz
            or inout_as_torch.dtype == torch.float8_e4m3fn
        )
=======
        and inout_as_torch.dtype in [torch.float8_e4m3fnuz, torch.float8_e4m3fn]
>>>>>>> d4e7f632
    ):
        # PyTorch does not have eager implementation for float8_e4m3fnuz in CPU.
        # We need to view as int8 before performing the operation.
        # We still want to avoid the bitcasts during export as the IREE compiler has
        # trouble fusing them.
        inout_as_torch = inout_as_torch.view(dtype=torch.int8)
        values = values.view(dtype=torch.int8)

    inout_as_torch.index_put_(indices, values)
    return inout


@index_select.override(Tensor, Tensor)
def index_select_default(
    tensor: Union[Tensor, PrimitiveTensor],
    dim: int,
    index: Union[Tensor, PrimitiveTensor],
) -> Union[Tensor, PrimitiveTensor]:
    return torch.index_select(unbox_tensor(tensor), dim, unbox_tensor(index))


@input_mask.override(Tensor)
def input_mask_default(seq_lens: torch.Tensor, batch_seqlen: int) -> torch.Tensor:
    seq_lens = unbox_tensor(seq_lens)

    range_vector = torch.arange(0, batch_seqlen, 1, device=seq_lens.device)
    matrix = seq_lens.unsqueeze(dim=-1)
    mask = range_vector >= matrix
    return mask


@interpolate.override(Tensor)
def interpolate_default(
    input: Tensor,
    size: Optional[int | List[int]],
    scale_factor: Optional[float | List[float]],
    mode: str,
    align_corners: Optional[bool],
    recompute_scale_factor: Optional[bool],
    antialias: bool,
) -> Tensor:
    return torch.nn.functional.interpolate(
        input=unbox_tensor(input),
        size=size,
        scale_factor=scale_factor,
        mode=mode,
        align_corners=align_corners,
        recompute_scale_factor=recompute_scale_factor,
        antialias=antialias,
    )


def layer_norm_default(input, weight, bias, *, eps, normalized_shape):
    input = unbox_tensor(input)
    if weight is not None:
        weight = unbox_tensor(weight)
    if bias is not None:
        bias = unbox_tensor(bias)
    if normalized_shape is None:
        assert weight is not None
        normalized_shape = weight.shape
    return F.layer_norm(
        input, normalized_shape=normalized_shape, weight=weight, bias=bias, eps=eps
    )


layer_norm.override(Tensor)(layer_norm_default)
layer_norm.override(Tensor, Tensor)(layer_norm_default)
layer_norm.override(Tensor, Tensor, Tensor)(layer_norm_default)


# Linear
def linear_default(input, weight, bias, *, accum_dtype, matmul_impl) -> Tensor:
    input = unbox_tensor(input)
    weight = unbox_tensor(weight)
    bias = None if bias is None else unbox_tensor(bias)
    if weight.dtype != input.dtype:
        weight = weight.to(dtype=input.dtype)
    result = matmul(input, weight, transpose_rhs=True, impl=matmul_impl)
    if bias is not None:
        result = result + bias
    return result


linear.override(Tensor, Tensor, auto_dequant=True)(linear_default)
linear.override(Tensor, Tensor, Tensor, auto_dequant=True)(linear_default)


@masked_fill.override(AllOfType(Tensor, PrimitiveTensor))
def masked_fill_default(
    tensor: Tensor | PrimitiveTensor,
    mask: Tensor | PrimitiveTensor,
    value: Number,
) -> Union[Tensor, PrimitiveTensor]:
    tensor = unbox_tensor(tensor)
    mask = unbox_tensor(mask)
    return tensor.masked_fill(mask, value)


# Matmul
@matmul.override(Tensor, Tensor, auto_dequant=True, impl_name="torch")
def matmul_default(lhs, rhs, *, transpose_rhs: bool) -> Tensor:
    lhs = unbox_tensor(lhs)
    rhs = unbox_tensor(rhs)
    if transpose_rhs:
        rhs = rhs.mT
    rhs = rhs.to(lhs.dtype)

    if len(lhs.shape) > 2 and len(rhs.shape) < 3:
        bdims = lhs.shape[:-1]
        lhs = torch.flatten(lhs, 0, -2)
        mm = torch.matmul(lhs, rhs)
        return torch.unflatten(mm, 0, bdims)

    return torch.matmul(lhs, rhs)


@mean.override(Tensor)
def mean_default(
    x: Tensor, dim: Union[int, List[int]], keepdim: bool, *, dtype: torch.dtype
) -> None:
    return torch.mean(unbox_tensor(x), dim=dim, keepdim=keepdim, dtype=dtype)


@module_register_buffer.override(torch.nn.Module, Tensor)
def module_register_buffer_default(
    module: torch.nn.Module, name: str, tensor: Union[Tensor, InferenceTensor]
) -> None:
    return module.register_buffer(name, unbox_tensor(tensor))


@repeat.override(Tensor)
def repeat_default(input: Union[Tensor, PrimitiveTensor], *sizes: List[int]) -> Tensor:
    return unbox_tensor(input).repeat(*sizes)


@reshape.override(Tensor)
def reshape_default(input: Union[PrimitiveTensor, Tensor], shape: List[int]) -> Tensor:
    return torch.reshape(unbox_tensor(input), shape)


# RMS norm
@rms_norm.override(AllOfType(Tensor, InferenceTensor))
def rms_norm_default(
    x, weight, *, epsilon: float, orig_dtype: Union[None, torch.dtype]
) -> Tensor:
    if orig_dtype is None:
        orig_dtype = x.dtype
    variance = x.pow(2).mean(-1, keepdim=True)
    output = x * elementwise(torch.rsqrt, variance + epsilon)
    output = elementwise(torch.mul, weight, to(output, orig_dtype))
    return output


@rms_norm.override(Tensor, QuantizedTensor)
def rms_norm_Tensor_QuantizedTensor(
    x, weight: PrimitiveTensor, *, epsilon: float, orig_dtype: Union[None, torch.dtype]
) -> Tensor:
    x = unbox_tensor(x)
    weight = weight.unpack().dequant(x.dtype)
    return rms_norm_default(x, weight, epsilon=epsilon, orig_dtype=orig_dtype)


@pad.override(Tensor)
def pad_default(
    input: Union[Tensor, PrimitiveTensor],
    _pad: Sequence[int],
    mode: str = None,
    value: Optional[float] = None,
) -> Tensor:
    return F.pad(unbox_tensor(input), _pad, mode=mode, value=value)


@permute.override(Tensor)
def permute(tensor: Tensor, dims: List[int]):
    torch_tensor = unbox_tensor(tensor)
    return torch.permute(torch_tensor, dims)


@scatter_.override(
    AllOfExprs(
        IsOfType(Tensor, PrimitiveTensor),
        IsOfType(Tensor, PrimitiveTensor),
        IsOfType(Tensor, PrimitiveTensor, Number),
    )
)
def scatter__default(
    inout: Tensor | PrimitiveTensor,
    dim: int,
    index: Tensor | PrimitiveTensor,
    src: Tensor | PrimitiveTensor | Number,
    *,
    reduce: str | None = None,
) -> Tensor:
    inout = unbox_tensor(inout)
    index = unbox_tensor(index)
    if isinstance(src, (torch.Tensor, PrimitiveTensor)):
        src = unbox_tensor(src)
    if reduce is not None:
        inout.scatter_(dim, index, src, reduce=reduce)
    else:
        inout.scatter_(dim, index, src)
    return inout


@scatter_add.override(AllOfType(Tensor, PrimitiveTensor))
def scatter_add_default(
    input: Tensor | PrimitiveTensor,
    dim: int,
    index: Tensor | PrimitiveTensor,
    src: Tensor | PrimitiveTensor,
) -> Tensor:
    input = unbox_tensor(input)
    index = unbox_tensor(index)
    src = unbox_tensor(src)
    return torch.scatter_add(input, dim, index, src)


@sigmoid.override(Tensor)
def sigmoid_default(tensor: Tensor) -> Tensor:
    return tensor.sigmoid()


@softmax.override(Tensor)
def softmax_default(
    tensor: Union[Tensor, PrimitiveTensor],
    dim: Optional[int],
    dtype: Optional[torch.dtype],
) -> Tensor:
    return F.softmax(unbox_tensor(tensor), dim=dim, dtype=dtype)


@split.override(Tensor)
def split_default(
    tensor: Tensor | PrimitiveTensor,
    split_size_or_sections: int | list[int],
    dim: int = 0,
) -> tuple[Tensor, ...]:
    return torch.split(unbox_tensor(tensor), split_size_or_sections, dim)


@split.override(IsOfType(QuantizedTensor, SplitPrimitiveTensor))
def split_via_extract_slice(
    tensor: QuantizedTensor | SplitPrimitiveTensor,
    split_size_or_sections: int | list[int],
    dim: int = 0,
) -> tuple[QuantizedTensor | SplitPrimitiveTensor, ...]:
    dim = normalize_negative_dim(tensor, dim)
    dim_size = tensor.shape[dim]
    if isinstance(split_size_or_sections, int):
        sections = [split_size_or_sections] * (dim_size // split_size_or_sections)
        reminder = dim_size % split_size_or_sections
        if reminder != 0:
            sections.append(reminder)
        return split(tensor, sections, dim)

    assert len(split_size_or_sections) > 0
    parts_range = [(0, split_size_or_sections[0])]
    for s in split_size_or_sections[1:]:
        parts_range.append((parts_range[-1][1], parts_range[-1][1] + s))
    assert parts_range[-1][1] == dim_size

    res = []
    for begin, end in parts_range:
        slice_ = tuple(
            slice(begin, end) if i == dim else slice(None) for i in range(dim + 1)
        )
        res.append(extract_slice(tensor, slice_))
    return tuple(res)


@swiglu.override(Tensor)
def swiglu_default(
    x: Tensor, *, alpha: float = 1.702, limit: float | None = None
) -> Tensor:
    x = unbox_tensor(x)
    if x.size(-1) % 2 != 0:
        raise ValueError(f"SwiGLU expects even last dim, got {x.size(-1)}")

    # Split interleaved channels using NumPy-style slicing (start:stop:step).
    x_glu = x[..., ::2]  # even indices along the last dimension
    x_lin = x[..., 1::2]  # odd indices along the last dimension

    if limit is not None:
        x_glu = x_glu.clamp(min=None, max=limit)
        x_lin = x_lin.clamp(min=-limit, max=limit)
    # SwiGLU: swish(alpha * a) * (b + 1)
    out_glu = x_glu * torch.sigmoid(alpha * x_glu)
    return out_glu * (x_lin + 1)


@to.override(Tensor)
def to_default(tensor: Tensor, *args, **kwargs) -> PrimitiveTensor:
    return DefaultPrimitiveTensor(data=unbox_tensor(tensor).to(*args, **kwargs))


@trace_tensor.override(AllOfExprsVariadic(IsOfType(Tensor, InferenceTensor)))
def trace_tensor(key: str, *tensors: tuple[AnyTensor, ...]):
    if len(tensors) != 1:
        raise ValueError("Tracing more than one tensor at a time is not supported.")
    tensor = unbox_tensor(unshard(tensors[0]))
    iree.turbine.ops.iree.trace_tensor(key, tensor)


@transfer_to_logical_device.override(Tensor)
def transfer_to_logical_device_default(tensor: Tensor, ordinal: int):
    transfered = iree.turbine.ops.iree.transfer_to_logical_device(
        f"{ordinal}", unbox_tensor(tensor)
    )
    if isinstance(tensor, DefaultPrimitiveTensor):
        transfered = DefaultPrimitiveTensor(data=transfered, name=tensor.name)
    return transfered


@barrier_on_logical_device.override(Tensor)
def barrier_on_device_default(tensor: Tensor, ordinal: int):
    barriered = iree.turbine.ops.iree.barrier_on_logical_device(
        f"{ordinal}", unbox_tensor(tensor)
    )
    if isinstance(tensor, DefaultPrimitiveTensor):
        barriered = DefaultPrimitiveTensor(data=barriered, name=tensor.name)
    return barriered


@transpose.override(Tensor)
def transpose_default(
    tensor: Union[Tensor, PrimitiveTensor], dim0: int, dim1: int
) -> Union[Tensor, PrimitiveTensor]:
    transposed = torch.transpose(unbox_tensor(tensor), dim0, dim1)
    if isinstance(tensor, PrimitiveTensor):
        transposed = DefaultPrimitiveTensor(data=transposed, name=tensor.name)
    return transposed


@transpose.override(PlanarQuantizedTensor)
def transpose_PlanarQuantizedTensor(
    tensor: PlanarQuantizedTensor, dim0: int, dim1: int
) -> PlanarQuantizedTensor:
    layout = tensor.unpack()

    if isinstance(layout, BlockScaledLayout):
        last_index = [-1, len(layout.shape) - 1]
        if dim0 in last_index or dim1 in last_index:
            raise ValueError("Cannot transpose last dim of BlockScaledLayout tensors.")

    new_planes = {}
    for name, plane in layout.planes.items():
        if len(plane.shape) < 2:
            new_planes[name] = plane
        else:
            new_planes[name] = plane.transpose(dim0, dim1)

    new_shape = list(layout.shape)
    new_shape[dim0], new_shape[dim1] = new_shape[dim1], new_shape[dim0]

    new_layout = layout.__class__.create(
        shape=new_shape,
        metadata=layout.metadata,
        planes=new_planes,
    )
    return PlanarQuantizedTensor(shape=new_layout.shape, layout=new_layout)


# Sharded default impls (do nothing).


@reduce_scatter.override(Tensor)
def reduce_scatter_unsharded(
    tensor: AnyTensor, scatter_dim: int
) -> Tensor | InferenceTensor:
    return tensor


@sharded_cat.override(Tensor)
def sharded_cat_unsharded(maybe_sharded):
    return unbox_tensor(maybe_sharded)


@sharded_gather.override(Tensor)
def sharded_gather_unsharded(input):
    return [input]


@sharded_sum.override(Tensor)
def sharded_sum_unsharded(tensor: Tensor, root_rank: int) -> Tensor:
    if root_rank != 0:
        raise ValueError(
            f"sharded_sum destination rank {root_rank} is invalid for"
            f" tensor of type {type(tensor)}. Only rank of 0 is allowed"
        )
    return unbox_tensor(tensor)


@sum.override(AllOfType(Tensor, PrimitiveTensor))
def sum_default(
    input: Tensor | PrimitiveTensor,
    dim: Union[int, List[int]] | None = None,
    keepdim: bool = False,
    *,
    dtype: torch.dtype,
) -> Tensor:
    return torch.sum(unbox_tensor(input), dim=dim, keepdim=keepdim, dtype=dtype)


@unflatten.override(Tensor)
def unflatten_default(
    input: Union[Tensor, PrimitiveTensor], dim: int, sizes: Tuple[int]
) -> Tensor:
    return torch.unflatten(unbox_tensor(input), dim, sizes)


@unsqueeze.override(Tensor)
def unsqueeze_default(tensor: Union[Tensor, PrimitiveTensor], dim: int) -> Tensor:
    return torch.unsqueeze(unbox_tensor(tensor), dim)


@unsqueeze.override(QuantizedTensor)
def unsqueeze_quantized(tensor: QuantizedTensor, dim: int) -> QuantizedTensor:
    unpacked = tensor.unpack()
    if isinstance(unpacked, TensorScaledLayout):
        new_qs = unpacked._qs.unsqueeze(dim)
        layout = TensorScaledLayout(
            shape=new_qs.shape,
            d=unpacked._d,
            qs=new_qs,
            m=unpacked._m,
            dtype=unpacked.dtype,
        )
        return PlanarQuantizedTensor(shape=new_qs.shape, layout=layout)
    return NotImplemented


@squeeze.override(AllOfType(AnyTensor, PrimitiveTensor))
def squeeze_default(tensor, dim: Optional[int] = None) -> AnyTensor:
    if dim is None:
        return torch.squeeze(unbox_tensor(tensor))
    else:
        return torch.squeeze(unbox_tensor(tensor), dim)


@topk.override(AllOfType(Tensor, PrimitiveTensor))
def topk_default(
    tensor,
    k: int,
    dim: int,
    largest: bool,
    sorted: bool,
    chunk_size: Optional[int] = None,
    use_linalgext_topk: bool = False,
) -> tuple[Tensor, Tensor]:

    if use_linalgext_topk:
        assert largest
        assert not sorted
        assert dim == len(tensor.shape) - 1 or dim == -1
        bs_shape = tensor.shape[:-1]

        tensor = unbox_tensor(tensor.flatten(0, -2))
        flat_bs = tensor.shape[0]

        indices = torch.arange(tensor.shape[1], dtype=torch.int32)[None, :].repeat(
            tensor.shape[0], 1
        )

        if chunk_size:
            tensor = tensor.unflatten(dim, (chunk_size, tensor.shape[-1] // chunk_size))
            tensor = tensor.flatten(0, 1)
            indices = indices.unflatten(
                dim, (chunk_size, indices.shape[-1] // chunk_size)
            )
            indices = indices.flatten(0, 1)

        values, indices = iree_topk(tensor, indices, k=k)

        if chunk_size:
            values = values.unflatten(0, (flat_bs, chunk_size)).flatten(1)
            indices = indices.unflatten(0, (flat_bs, chunk_size)).flatten(1)
            values, indices = iree_topk(values, indices, k=k)

        values = unflatten(values, 0, bs_shape)
        indices = unflatten(indices, 0, bs_shape)
        return values, indices.to(torch.int64)

    if chunk_size is not None:
        return _split_topk(
            tensor, k, dim, largest, sorted, chunk_size, use_linalgext_topk
        )

    result = torch.topk(
        unbox_tensor(tensor), k=k, dim=dim, largest=largest, sorted=sorted
    )
    return result.values, result.indices


def _split_topk(
    tensor: Tensor,
    k: int,
    dim: int,
    largest: bool,
    sorted: bool,
    chunk_size: int,
    use_linalgext_topk: bool,
) -> Tuple[Tensor, Tensor]:
    """Find the `topk` of a tensor using `split_k` strategy for better perf.

    Args:
        tensor (Tensor): Tensor to take `topk` of.
        k (int): Number of max tokens to select.
        dim (int): Dim to take along.
        largest (bool): Return largest or smallest indices.
        sorted (bool): Return results in sorted order or not.
        chunk_size (int): Size to split groups into.

    Raises:
        ValueError: k must be positive
        ValueError: dim length must be a multiple of chunk_size

    Returns:
        Tuple[Tensor, Tensor]: Selected values and indices.
    """
    # TODO(stbaione): Explore more algorithms, like `grouped_argmax` for better perf.
    tensor = unbox_tensor(tensor)

    if k <= 0:
        raise ValueError("k must be positive")
    dim = dim if dim >= 0 else tensor.dim() + dim

    if tensor.shape[dim] % chunk_size:
        raise ValueError("dim length must be a multiple of chunk_size")

    n_chunks = tensor.shape[dim] // chunk_size
    tensor_unflattened = unflatten(tensor, dim, (n_chunks, chunk_size))

    vals_local, idx_local = topk(
        tensor_unflattened,
        k,
        dim=dim + 1,
        largest=largest,
        sorted=sorted,
        use_linalgext_topk=use_linalgext_topk,
    )

    vals_flat = flatten(vals_local, start_dim=dim, end_dim=dim + 1)
    idx_flat = flatten(idx_local, start_dim=dim, end_dim=dim + 1)

    vals_out, flat_idx = topk(
        vals_flat,
        k,
        dim=dim,
        largest=largest,
        sorted=sorted,
        use_linalgext_topk=use_linalgext_topk,
    )

    chunk_idx = flat_idx // k

    local_pos = gather(idx_flat, dim, flat_idx)
    idx_out = local_pos + chunk_idx * chunk_size

    return vals_out, idx_out


@view.override(Tensor)
def view_default(
    tensor: Union[Tensor, PrimitiveTensor],
    shape: List[int] | None,
    dtype: torch.dtype | None,
) -> Tensor:
    assert (shape is None) ^ (
        dtype is None
    ), "Exactly one of shape or dtype must be provided"
    if shape is not None:
        return unbox_tensor(tensor).view(*shape)
    else:
        return unbox_tensor(tensor).view(dtype)


@view.override(QuantizedTensor)
def view_QuantizedTensor(tensor: QuantizedTensor, shape):
    unpacked = tensor.unpack()
    if isinstance(unpacked, TensorScaledLayout):
        new_qs = unpacked._qs.view(shape)
        layout = TensorScaledLayout(
            shape=shape, d=unpacked._d, qs=new_qs, m=unpacked._m
        )
        return PlanarQuantizedTensor(shape=shape, layout=layout)
    elif isinstance(unpacked, BlockScaledI4Layout):
        bs = 16
        shape = list(shape)
        new_d = unpacked._d.view(shape[:-1] + [shape[-1] // 32, 1])
        qs_shape = shape[:-1] + [shape[-1] // 32, 16]
        new_qs = unpacked._qs.view(qs_shape)
        if unpacked.m is not None:
            new_m = unpacked.m.view(shape[:-1] + [shape[-1] // 32, 1])
        layout = BlockScaledI4Layout(shape=shape, d=new_d, qs=new_qs, m=new_m)
        return PlanarQuantizedTensor(shape=shape, layout=layout)
    return NotImplemented


@view_as_complex.override(Tensor)
def view_as_complex_default(tensor: Union[Tensor, PrimitiveTensor]) -> Tensor:
    return torch.view_as_complex(unbox_tensor(tensor))


@view_as_real.override(Tensor)
def view_as_real_default(tensor: Union[Tensor, PrimitiveTensor]) -> Tensor:
    return torch.view_as_real(unbox_tensor(tensor))


@zeros_like.override(AllOfType(Tensor, PrimitiveTensor))
def zeros_like_default(
    tensor: Union[Tensor, PrimitiveTensor],
    *,
    dtype: torch.dtype | None,
    layout: torch.layout | None,
    device: torch.device | None,
    requires_grad: bool,
    memory_format: torch.memory_format,
) -> Tensor:
    return torch.zeros_like(
        unbox_tensor(tensor),
        dtype=dtype,
        layout=layout,
        device=device,
        requires_grad=requires_grad,
        memory_format=memory_format,
    )<|MERGE_RESOLUTION|>--- conflicted
+++ resolved
@@ -574,14 +574,7 @@
     if (
         not torch.compiler.is_compiling()
         and inout_as_torch.is_cpu
-<<<<<<< HEAD
-        and (
-            inout_as_torch.dtype == torch.float8_e4m3fnuz
-            or inout_as_torch.dtype == torch.float8_e4m3fn
-        )
-=======
         and inout_as_torch.dtype in [torch.float8_e4m3fnuz, torch.float8_e4m3fn]
->>>>>>> d4e7f632
     ):
         # PyTorch does not have eager implementation for float8_e4m3fnuz in CPU.
         # We need to view as int8 before performing the operation.
@@ -605,14 +598,7 @@
     if (
         not torch.compiler.is_compiling()
         and inout_as_torch.is_cpu
-<<<<<<< HEAD
-        and (
-            inout_as_torch.dtype == torch.float8_e4m3fnuz
-            or inout_as_torch.dtype == torch.float8_e4m3fn
-        )
-=======
         and inout_as_torch.dtype in [torch.float8_e4m3fnuz, torch.float8_e4m3fn]
->>>>>>> d4e7f632
     ):
         # PyTorch does not have eager implementation for float8_e4m3fnuz in CPU.
         # We need to view as int8 before performing the operation.
