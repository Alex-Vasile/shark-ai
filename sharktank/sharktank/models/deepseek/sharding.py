--- conflicted
+++ resolved
@@ -35,12 +35,8 @@
                     shard_count=self.shard_count
                 ).theta_sharding(),
                 "attn_q_b": LinearSplitParallelWeightAndBiasSharding(
-<<<<<<< HEAD
-                    shard_count=self.shard_count
-=======
                     shard_count=self.shard_count,
                     weight_and_bias_spit_dim=1,
->>>>>>> 70cb4f8b
                 ).theta_sharding(),
                 "attn_kv_a_mqa": LinearReplicatedWeightAndBiasSharding(
                     shard_count=self.shard_count
