--- conflicted
+++ resolved
@@ -20,15 +20,10 @@
 def make_deepseek_attention_block(
     *,
     block_idx: int,
-<<<<<<< HEAD
-    dim: int,
-    heads: int,
-=======
     head_count: int,
     head_dim: int,
     embedding_length: int,
     feed_forward_length: int,
->>>>>>> 70cb4f8b
     qk_rope_head_dim: int,
     qk_nope_head_dim: int,
     kv_latent_dim: int,
@@ -39,13 +34,8 @@
 ) -> Theta:
     attention_theta = make_latent_attention_block_theta(
         block_idx=block_idx,
-<<<<<<< HEAD
-        dim=dim,
-        heads=heads,
-=======
         head_count=head_count,
         embedding_length=embedding_length,
->>>>>>> 70cb4f8b
         qk_rope_head_dim=qk_rope_head_dim,
         qk_nope_head_dim=qk_nope_head_dim,
         kv_latent_dim=kv_latent_dim,
@@ -124,24 +114,17 @@
     for i in range(config.hp.block_count):
         res[f"blk.{i}"] = make_deepseek_attention_block(
             block_idx=i,
-<<<<<<< HEAD
-            dim=config.hp.embedding_length,
-            heads=config.hp.attention_head_count,
-=======
             head_count=config.hp.attention_head_count,
             head_dim=config.hp.attn_head_dim,
             embedding_length=config.hp.embedding_length,
             feed_forward_length=config.hp.feed_forward_length,
             q_lora_rank=config.hp.q_lora_rank,
->>>>>>> 70cb4f8b
             qk_rope_head_dim=config.hp.qk_rope_head_dim,
             qk_nope_head_dim=config.hp.qk_nope_head_dim,
             kv_latent_dim=config.hp.kv_lora_rank,
             v_head_dim=config.hp.v_head_dim,
             n_dense_layers=config.hp.n_dense_layers,
             dtype=dtype,
-            n_dense_layers=config.hp.n_dense_layers,
-            q_lora_rank=config.hp.q_lora_rank,
         ).tree
 
     res[f"output.weight"] = DefaultPrimitiveTensor(
