# Copyright 2024 Advanced Micro Devices, Inc.
#
# Licensed under the Apache License v2.0 with LLVM Exceptions.
# See https://llvm.org/LICENSE.txt for license information.
# SPDX-License-Identifier: Apache-2.0 WITH LLVM-exception

from typing import Optional, Union

import math

import torch
import torch.nn as nn

from sharktank import ops
from sharktank.layers import *
from sharktank.layers.paged_attention import build_cache_from_config
from sharktank.types import *
from sharktank.types.pipelining import transfer_between_blocks
from sharktank.utils.create_cache import *
from sharktank.utils.attention import *
from sharktank import ops

__all__ = [
    "PagedLlmModelV1",
    "AttentionFFNBlock",
]

################################################################################
# Models
################################################################################


class PagedLlmModelV1(BaseCausalLMModel):
    """Causal LLM Model with a paged KV cache and supporting variable sequence
    length batched inference.

    As both the caching and batching setup is complicated, this model variant
    is modular, intending to be instantiated and used in an overall assembly
    vs trying to providing one-stop methods that do everything.

    The inference procedure is typically:

    1. Initialize the kv cache state tensors.
    2. Generate an input mask given a vector of sequence lengths.
    3. Generate an attention mask from the input mask.
    4. Allocate a block mapping table.
    5. Invoke prefill() with a batch of sequences.
    6. Extract tokens from batched logits.
    7. Iteratively invoke decode() for as long as there are sequences needing
       to be serviced.

    Various samplers and schedulers can be interleaved throughout.

    In the case of tensor sharding (config.tensor_parallelism_size > 1) the model's KV
    cache head dimension is sharded.
    The number of KV cache heads must be divisible by the parallelism size.
    With this sharding approach the KV cache is not replicated across devices.
    The cache is split across the devices while the indexing logic/computation is
    replicated.
    All other arguments aside from the cache state are replicated.
    After the attention we all-reduce.
    The the first fully connected layer is split along the parallel dimension.
    This drives that the reduction dimension is split for the second FC layer.
    We return the unreduced tensor. The user is free to reduce it to obtain the
    unsharded result or chain it with other tensor-parallel operations.
    """

    def __init__(self, theta: Theta, config: LlamaModelConfig):
        super().__init__(
            theta,
            context_length=config.hp.context_length,
            device=config.device,
            activation_dtype=config.activation_dtype,
            attention_dtype=config.attention_dtype,
            fake_quant=config.fake_quant,
        )
        self.config = config
        self.hp = self.config.hp
        # TODO: Add inference_norm as an optional value from config
        self.inference_norm = self.config.hp.model_arch == "grok"

        self.cache = build_cache_from_config(config)

        self.add_module(
            "token_embedding",
            TokenEmbeddingLayer(theta("token_embd"), dtype=self.activation_dtype),
        )
        self.attention_embedding = build_rotary_layer(
            rope_dimension_count=self.hp.rope_dimension_count,
            rope_freq_base=self.hp.rope_freq_base,
            interleave=self.config.hp.rope_interleave_emb,
            device=self.device,
            dtype=self.config.activation_dtype,
            yarn_beta_slow=self.hp.yarn_beta_slow,
            yarn_beta_fast=self.hp.yarn_beta_fast,
            yarn_factor=self.hp.yarn_factor,
            yarn_original_context_len=self.hp.yarn_original_context_len,
            pipeline_stage_to_device_map=self.config.pipeline_to_device_map,
        )

        self.add_module(
            "output_norm",
            RMSNormLayer(
                theta("output_norm"), epsilon=self.hp.attention_layer_norm_rms_epsilon
            ),
        )
        self.add_module(
            "output_lm_head",
            LinearLayer(
                theta("output"),
                matmul_kernel=self.config.matmul_kernel,
            ),
        )
        self.attn_blocks = nn.ModuleList(
            [
                AttentionFFNBlock(
                    theta("blk", n),
                    block_index=n,
                    config=self.config,
                    kv_cache=self.cache,
                    fake_quant=self.fake_quant,
                )
                for n in range(self.hp.block_count)
            ]
        )

    def prefill(
        self,
        # [bs, batch_seq_len]
        tokens: torch.Tensor,
        *,
        seq_lens: torch.Tensor,
        # [bs, batch_seq_len // block_seq_stride]
        seq_block_ids: torch.Tensor,
        cache_state: CacheAllocation,
        start_positions: Optional[torch.Tensor] = None,
    ):
        tokens = transfer_between_blocks(
            tokens, curr_block_tensors=self.theta.tensor("blk", 0)
        )
        h = self.token_embedding(tokens)
        self.trace_tensor("llama.token_embedding", h)

        # TODO: Get the normalization factor via configuration
        if self.inference_norm:
            h *= math.sqrt(h.shape[-1])

        # Iterate over attention blocks.
        for block_idx, block in enumerate(self.attn_blocks):
            if block_idx == 0:
                self.trace_tensor(f"llama.attn_block.{block_idx}.input", h)

            (h, start_positions, seq_lens, seq_block_ids) = transfer_between_blocks(
                h,
                start_positions,
                seq_lens,
                seq_block_ids,
                curr_block_tensors=self.theta.tensor("blk", block_idx),
            )
            h = block(
                h,
                embedding=self.attention_embedding,
                start_positions=start_positions,
                seq_lens=seq_lens,
                cache_state=cache_state,
                seq_block_ids=seq_block_ids,
            )
            self.trace_tensor(f"llama.attn_block.{block_idx}.output", h)

        h = h.to(self.config.activation_dtype)
        h = self.output_norm(h)
        logits = self.output_lm_head(h)

        if self.inference_norm:
            logits = logits / math.sqrt(3.0)

        if "float8" in str(logits.dtype) or logits.dtype == torch.bfloat16:
            return logits.to(dtype=torch.float16)

        return logits

    def decode(
        self,
        # [bs, 1]
        tokens: torch.Tensor,
        *,
        seq_lens: torch.Tensor,
        # [bs] of starting positions
        start_positions: torch.Tensor,
        # [bs, batch_seq_len // block_seq_stride]
        seq_block_ids: torch.Tensor,
        cache_state: CacheAllocation,
    ):
        tokens = transfer_between_blocks(
            tokens, curr_block_tensors=self.theta.tensor("blk", 0)
        )
        h = self.token_embedding(tokens)
        self.trace_tensor("llama.token_embedding", h)

        # TODO: Get the normalization factor via configuration
        if self.inference_norm:
            h *= math.sqrt(h.shape[-1])

        # Iterate over attention blocks.
        for block_idx, block in enumerate(self.attn_blocks):
            if block_idx == 0:
                self.trace_tensor(f"llama.attn_block.{block_idx}.input", h)

            if block_idx not in [62, 63]:
                continue

            (h, start_positions, seq_lens, seq_block_ids) = transfer_between_blocks(
                h,
                start_positions,
                seq_lens,
                seq_block_ids,
                curr_block_tensors=self.theta.tensor("blk", block_idx),
            )

            h = block(
                h,
                start_positions=start_positions,
                embedding=self.attention_embedding,
                seq_lens=seq_lens,
                cache_state=cache_state,
                seq_block_ids=seq_block_ids,
            )
            self.trace_tensor(f"llama.attn_block.{block_idx}.output", h)

        return h
        h = transfer_between_blocks(
            h,
            curr_block_tensors=self.theta.tensor("blk", self.hp.block_count - 1),
        )

        h = h.to(self.config.activation_dtype)
        h = self.output_norm(h)
        logits = self.output_lm_head(h)

        if self.inference_norm:
            logits = logits / math.sqrt(3.0)

        if "float8" in str(logits.dtype) or logits.dtype == torch.bfloat16:
            return logits.to(dtype=torch.float16)

        return logits


################################################################################
# Layers
################################################################################


class AttentionFFNBlock(ThetaLayer):
    """Implements a self attention layer in the style of Llama using a
    paged cache."""

    def __init__(
        self,
        theta: Theta,
        *,
        block_index: int,
        config: LlamaModelConfig,
        kv_cache: KVCache,
        fake_quant: bool = True,
    ):
        super().__init__(theta)

        attention_kernel = (
            "decomposed" if config.hp.model_arch == "grok" else config.attention_kernel
        )

        if config.hp.model_arch == "llama4":
            use_rope = (
                block_index in config.rope_layers if config.rope_layers else False
            )
        else:
            use_rope = True

        use_qk_norm = (
            block_index in config.rope_layers and config.use_qk_norm
            if config.rope_layers
            else False
        )

        sliding_window = (
            config.hp.sliding_window
            if (block_index % 2 == 0 and config.hp.sliding_window > 0)
            else None
        )

        self.add_module(
            "attn",
            create_paged_llama_attention_block(
                theta=theta,
                config=config,
                block_index=block_index,
                head_count=config.hp.attention_head_count,
                head_dim=config.hp.attn_head_dim,
                head_count_kv=config.hp.attention_head_count_kv,
                v_head_dim=config.hp.v_head_dim,
                rms_epsilon=config.hp.attention_layer_norm_rms_epsilon,
                rope_dimension_count=config.hp.rope_dimension_count,
                attention_kernel=attention_kernel,
                matmul_kernel=config.matmul_kernel,
                fake_quant=fake_quant,
                softcap=config.hp.attention_softcap,
                model_arch=config.hp.model_arch,
                use_rope=use_rope,
                use_qk_norm=use_qk_norm,
                attn_temperature_tuning=config.hp.attn_temperature_tuning,
                floor_scale=config.hp.floor_scale,
                attention_scale=config.hp.attention_scale,
                kv_cache=kv_cache,
                sliding_window=sliding_window,
                use_fused_qkv=config.hp.use_fused_qkv,
            ),
        )

        # Add FFN norm
        self.ffn_norm = torch.nn.Identity()
        if theta.optional_tensor("ffn_norm") is not None:
            self.ffn_norm = RMSNormLayer(
                theta("ffn_norm"), epsilon=config.hp.attention_layer_norm_rms_epsilon
            )

        moe_func_map = {
            "llama": (
                ops.softmax,
                torch.nn.functional.silu,
                True,
                False,
            ),
            "grok": (
                ops.softmax,
                torch.nn.functional.gelu,
                True,
                False,
            ),
            "deepseek2": (
                ops.sigmoid,
                torch.nn.functional.silu,
                True,
                True,
            ),
            "llama4": (
                torch.nn.functional.sigmoid,
                torch.nn.functional.silu,
                True,
                False,
            ),
            "gpt-oss": (
                ops.softmax,
                lambda x, alpha=1.702, limit=config.hp.swiglu_limit: ops.swiglu(
                    x, alpha=alpha, limit=limit
                ),
                False,
                False,
            ),
        }

        (
            score_experts,
            moe_activation,
            self.add_residual,
            normalize_experts,
        ) = moe_func_map[config.hp.model_arch]

        is_moe_block = False
        experts_ffn_moe_block = "DenseFFNMOE"
        if config.hp.model_arch == "llama4":
            is_moe_block = block_index in config.moe_layers
            experts_ffn_moe_block = "PreGatherFFNMOE"

        if config.hp.model_arch == "gpt-oss":
            is_moe_block = config.hp.expert_count and config.hp.expert_used_count
            experts_ffn_moe_block = config.hp.moe_block_type

        n_dense_layers = config.hp.n_dense_layers
        if (
            n_dense_layers is not None and block_index >= n_dense_layers
        ) or is_moe_block:
            self.add_module(
                "ffn",
                MoeBlock(
                    theta=theta,
                    expert_count=config.hp.expert_count,
                    expert_used_count=config.hp.expert_used_count,
                    expert_shared_count=config.hp.expert_shared_count,
                    rms_epsilon=config.hp.attention_layer_norm_rms_epsilon,
                    n_expert_groups=config.hp.n_expert_groups,
                    n_limited_groups=config.hp.n_limited_groups,
                    route_scale=config.hp.route_scale,
                    moe_activation=moe_activation,
                    experts_ffn_moe_block=experts_ffn_moe_block,
                    score_experts=score_experts,
                    normalize_experts=normalize_experts,
                    model_arch=config.hp.model_arch,
                    topk_then_softmax=config.hp.topk_then_softmax,
                    use_residual_moe=config.hp.use_residual_moe,
                ),
            )
        else:
            self.add_module(
                "ffn",
                FFN(
                    theta=theta,
                    fake_quant=fake_quant,
                    matmul_kernel=config.matmul_kernel,
                ),
            )

    def forward(
        self,
        h: Union[torch.Tensor, ReplicatedTensor],
        *,
        embedding: CachedRotaryLayer,
        seq_lens: torch.Tensor,
        # [bs, batch_seq_len // block_seq_stride]
        seq_block_ids: torch.Tensor | ReplicatedTensor,
        start_positions: Optional[torch.Tensor] = None,
        cache_state: CacheAllocation | None = None,
    ):
        h = self.attn(
            h,
            embedding=embedding,
            seq_lens=seq_lens,
            seq_block_ids=seq_block_ids,
            start_positions=start_positions,
            cache_state=cache_state,
        )
<<<<<<< HEAD
        return h
=======
        # Feed forward network with config-driven behavior

        ffn_input = self.ffn_norm(h)
>>>>>>> 60ab4e7e

        # Feed forward network.
        final_output = self.ffn(ffn_input)

        if self.add_residual:
            final_output = h + final_output

        return final_output<|MERGE_RESOLUTION|>--- conflicted
+++ resolved
@@ -429,13 +429,10 @@
             start_positions=start_positions,
             cache_state=cache_state,
         )
-<<<<<<< HEAD
         return h
-=======
         # Feed forward network with config-driven behavior
 
         ffn_input = self.ffn_norm(h)
->>>>>>> 60ab4e7e
 
         # Feed forward network.
         final_output = self.ffn(ffn_input)
