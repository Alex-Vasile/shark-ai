# Copyright 2024 Advanced Micro Devices, Inc.
#
# Licensed under the Apache License v2.0 with LLVM Exceptions.
# See https://llvm.org/LICENSE.txt for license information.
# SPDX-License-Identifier: Apache-2.0 WITH LLVM-exception

"""Specifications describing how a tensor, ops, layers and blocks are
sharded."""

from typing import TYPE_CHECKING, Optional

from abc import ABC, abstractmethod
from sharktank.utils import tree
from sharktank.types.theta import Theta, flat_to_nested_dict
from sharktank import ops

if TYPE_CHECKING:
    from sharktank.layers.configs import LlamaModelConfig


class Sharding(ABC):
    def __init__(self):
        pass


class TensorSharding(Sharding):
    def __init__(self, shard_count: int):
        super().__init__()
        self.shard_count = shard_count


class Unsharded(TensorSharding):
    def __init__(self):
        super().__init__(shard_count=1)


class Replicated(TensorSharding):
    def __init__(self, shard_count: int):
        super().__init__(shard_count=shard_count)


class Split(TensorSharding):
    def __init__(self, *, shard_count: int, shard_dim: int):
        super().__init__(shard_count=shard_count)
        self.shard_dim = shard_dim


class Ignore(TensorSharding):
    """When a theta is sharded, a tensor or a branch with this sharding type will be
    ignored.
    It will not appear in the resulting sharded theta.
    This is not strictly a TensorSharding. It will terminate further traversal of a
    branch of a theta tree as well."""

    def __init__(self):
        super().__init__(shard_count=0)


class ThetaSharding(dict):
    """Sharding for each tensor in a theta.
    It is of type dict[str, "ThetaSharding" | TensorSharding].
    """

    def __init__(self, *args, **kwargs):
        d = flat_to_nested_dict(dict(*args, **kwargs))
        for k, v in d.items():
            d[k] = tree.map_nodes(
                tree=v,
                f=lambda x: x
                if isinstance(
                    x,
                    (
                        TensorSharding,
                        ThetaSharding,
                    ),
                )
                else ThetaSharding(x),
            )
        super().__init__(d)


class ThetaLayerSharding(Sharding):
    def __init__(self):
        super().__init__()

    @abstractmethod
    def theta_sharding(self) -> ThetaSharding:
        """Returns the leaf tensor shardings.
        The nested structure would match the one of a corresponding theta for this
        layer.

        ```python
        from sharktank.ops import reshard
        theta = ...
        theta_layer_sharding = ...
        theta_sharding = theta_layer_sharding.theta_sharding()
        sharded_theta = reshard(theta, theta_sharding)
        ```
        """
        ...


class AttentionFFNBlockSharding(ThetaLayerSharding):
    def __init__(self, shard_count: int, model_arch: str):
        super().__init__()
        self.shard_count = shard_count
        self.model_arch = model_arch

    def theta_sharding(self) -> ThetaSharding:
        if self.model_arch == "llama":
            result = PagedLlamaAttentionBlockSharding(self.shard_count).theta_sharding()
            result.update(FFNSharding(self.shard_count).theta_sharding())
            result.update(
                {
                    # The size of this is the token embedding length, which is not a memory
                    # space concern if replicated.
                    "ffn_norm": RmsNormReplicatedSharding(
                        self.shard_count
                    ).theta_sharding()
                }
            )
        elif self.model_arch == "deepseek2":
            result = LatentAttentionBlockSharding(self.shard_count).theta_sharding()
            result.update(FFNSharding(self.shard_count).theta_sharding())
            result.update(
                {
                    # The size of this is the token embedding length, which is not a memory
                    # space concern if replicated.
                    "ffn_norm": RmsNormReplicatedSharding(
                        self.shard_count
                    ).theta_sharding()
                }
            )
<<<<<<< HEAD
            result.update(MoeBlockSharding(self.shard_count).theta_sharding())
=======
            result.update(
                MoeBlockSharding(self.shard_count, self.model_arch).theta_sharding()
            )
>>>>>>> 62ff0316
        elif self.model_arch == "grok":
            result = PagedLlamaAttentionBlockSharding(self.shard_count).theta_sharding()
            result.update(
                {
                    # The size of this is the token embedding length, which is not a memory
                    # space concern if replicated.
                    "ffn_norm": RmsNormReplicatedSharding(
                        self.shard_count
                    ).theta_sharding()
                }
            )
<<<<<<< HEAD
            result.update(MoeBlockSharding(self.shard_count).theta_sharding())
=======
            result.update(
                MoeBlockSharding(self.shard_count, self.model_arch).theta_sharding()
            )
>>>>>>> 62ff0316
        return result


class Conv2DSplitOutputChannelSharding(ThetaLayerSharding):
    def __init__(self, shard_count: int):
        super().__init__()
        self.shard_count = shard_count

    def theta_sharding(self) -> ThetaSharding:
        return ThetaSharding(
            {
                "weight": Split(shard_count=self.shard_count, shard_dim=0),
                "bias": Split(shard_count=self.shard_count, shard_dim=0),
            }
        )


class FFNSharding(ThetaLayerSharding):
    def __init__(self, shard_count: int):
        super().__init__()
        self.shard_count = shard_count

    def theta_sharding(self) -> ThetaSharding:
        return ThetaSharding(
            {
                "ffn_gate": LinearSplitParallelWeightAndBiasSharding(
                    shard_count=self.shard_count
                ).theta_sharding(),
                "ffn_up": LinearSplitParallelWeightAndBiasSharding(
                    shard_count=self.shard_count
                ).theta_sharding(),
                "ffn_down": LinearSplitReductionDimSharding(
                    shard_count=self.shard_count
                ).theta_sharding(),
            }
        )


class ExpertParallelRoutedExpertsSharding(ThetaLayerSharding):
    def __init__(self, shard_count: int):
        super().__init__()
        self.shard_count = shard_count

    def theta_sharding(self) -> ThetaSharding:
        return ThetaSharding(
            {
                "ffn_gate_exps": LinearSplitBatchWeightAndBiasSharding(
                    shard_count=self.shard_count,
                ).theta_sharding(),
                "ffn_up_exps": LinearSplitBatchWeightAndBiasSharding(
                    shard_count=self.shard_count,
                ).theta_sharding(),
                "ffn_down_exps": LinearSplitBatchWeightAndBiasSharding(
                    shard_count=self.shard_count
                ).theta_sharding(),
                "exp_probs_b": Ignore(),
            }
        )


<<<<<<< HEAD
class SharedExpertsSharding(ThetaLayerSharding):
    def __init__(self, shard_count: int):
        super().__init__()
        self.shard_count = shard_count

    def theta_sharding(self) -> ThetaSharding:
        return ThetaSharding(
            {
                "ffn_gate_shexp": LinearSplitParallelWeightAndBiasSharding(
                    shard_count=self.shard_count
                ).theta_sharding(),
                "ffn_up_shexp": LinearSplitParallelWeightAndBiasSharding(
                    shard_count=self.shard_count
                ).theta_sharding(),
                "ffn_down_shexp": LinearSplitReductionDimSharding(
                    shard_count=self.shard_count
                ).theta_sharding(),
            }
        )


=======
>>>>>>> 62ff0316
class MoeBlockSharding(ThetaLayerSharding):
    def __init__(self, shard_count: int, model_arch: str):
        super().__init__()
        self.shard_count = shard_count
        self.model_arch = model_arch

    def theta_sharding(self) -> ThetaSharding:
        result = ThetaSharding(
            {
                "ffn_gate_inp": LinearSplitParallelWeightAndBiasSharding(
                    shard_count=self.shard_count
                ).theta_sharding(),
            }
        )
        if self.model_arch == "deepseek2":
            result.update(FFNSharding(self.shard_count).theta_sharding())
        result.update(
            ExpertParallelRoutedExpertsSharding(self.shard_count).theta_sharding()
        )
        result.update(
            {
                "layer_output_norm": RmsNormReplicatedSharding(
                    shard_count=self.shard_count
                ).theta_sharding(),
            }
        )
        return result


class GroupNormSplitChannelSharding(ThetaLayerSharding):
    def __init__(self, shard_count: int):
        super().__init__()
        self.shard_count = shard_count

    def theta_sharding(self) -> ThetaSharding:
        return ThetaSharding(
            {
                "weight": Split(shard_count=self.shard_count, shard_dim=0),
                "bias": Split(shard_count=self.shard_count, shard_dim=0),
            }
        )


class LatentAttentionBlockSharding(ThetaLayerSharding):
    def __init__(self, shard_count: int):
        super().__init__()
        self.shard_count = shard_count

    def theta_sharding(self) -> ThetaSharding:
        return ThetaSharding(
            {
                # The size of this is the token embedding length, which is not a memory
                # space concern if replicated even for all attention blocks.
                "attn_norm": RmsNormReplicatedSharding(
                    self.shard_count
                ).theta_sharding(),
                "attn_q_a_norm": RmsNormReplicatedSharding(
                    self.shard_count
                ).theta_sharding(),
                "attn_kv_a_norm": RmsNormReplicatedSharding(
                    self.shard_count
                ).theta_sharding(),
<<<<<<< HEAD
                "attn_q_a": LinearSplitParallelWeightAndBiasSharding(
=======
                "attn_q_a": LinearReplicatedWeightAndBiasSharding(
>>>>>>> 62ff0316
                    shard_count=self.shard_count
                ).theta_sharding(),
                "attn_q_b": LinearSplitReductionDimSharding(
                    shard_count=self.shard_count,
<<<<<<< HEAD
                ).theta_sharding(),
                "attn_kv_a_mqa": LinearSplitParallelWeightAndBiasSharding(
                    shard_count=self.shard_count
                ).theta_sharding(),
                "attn_kv_b": LinearSplitParallelWeightAndBiasSharding(
                    shard_count=self.shard_count,
=======
                    reduction_dim=1,
                ).theta_sharding(),
                "attn_kv_a_mqa": LinearReplicatedWeightAndBiasSharding(
                    shard_count=self.shard_count
                ).theta_sharding(),
                "attn_kv_b": LinearSplitReductionDimSharding(
                    shard_count=self.shard_count,
                    reduction_dim=1,
>>>>>>> 62ff0316
                ).theta_sharding(),
                "attn_output": LinearSplitReductionDimSharding(
                    shard_count=self.shard_count
                ).theta_sharding(),
            }
        )


class LinearLayerSharding(ThetaLayerSharding):
    def __init__(
        self, premul_input: TensorSharding, weight: TensorSharding, bias: TensorSharding
    ):
        super().__init__()
        self.premul_input = premul_input
        self.weight = weight
        self.bias = bias

    def theta_sharding(self) -> ThetaSharding:
        return ThetaSharding(
            {
                "premul_input": self.premul_input,
                "weight": self.weight,
                "bias": self.bias,
            }
        )


class LinearReplicatedWeightAndBiasSharding(LinearLayerSharding):
    def __init__(self, shard_count: int, weight_and_bias_spit_dim: int = 0):
        """The linear operation is replicated across devices"""
        super().__init__(
            premul_input=Replicated(shard_count=shard_count),
            weight=Replicated(shard_count=shard_count),
            bias=Replicated(shard_count=shard_count),
        )


class LinearSplitParallelWeightAndBiasSharding(LinearLayerSharding):
    def __init__(self, shard_count: int, weight_and_bias_spit_dim: int = 0):
        """Split one parallel dimension for both the weight and bias.
        Since the weight is transposed before multiplying, the weight parallel
        dimension is the same as the output(bias) dimension."""
        super().__init__(
            premul_input=Replicated(shard_count=shard_count),
            weight=Split(shard_count=shard_count, shard_dim=weight_and_bias_spit_dim),
            bias=Split(shard_count=shard_count, shard_dim=weight_and_bias_spit_dim),
        )


class LinearSplitBatchWeightAndBiasSharding(LinearLayerSharding):
    def __init__(self, shard_count: int, weight_and_bias_spit_dim: int = 0):
        """Split one batch dimension for both the weight and bias.
        Since the weight is transposed before multiplying."""
        super().__init__(
            premul_input=Replicated(shard_count=shard_count),
            weight=Split(shard_count=shard_count, shard_dim=weight_and_bias_spit_dim),
            bias=Split(shard_count=shard_count, shard_dim=weight_and_bias_spit_dim),
        )


class LinearSplitReductionDimSharding(LinearLayerSharding):
    def __init__(self, shard_count: int, reduction_dim: int = 1):
        super().__init__(
            premul_input=Replicated(shard_count=shard_count),
            weight=Split(shard_count=shard_count, shard_dim=reduction_dim),
            bias=Replicated(shard_count=shard_count),
        )


class LlamaSharding(ThetaLayerSharding):
    """Shards the input channel and output channels of the convolutions."""

    def __init__(self, shard_count: int, attention_block_count: int, model_arch: str):
        super().__init__()
        self.shard_count = shard_count
        self.attention_block_count = attention_block_count
        self.model_arch = model_arch

    def theta_sharding(self) -> ThetaSharding:
        result = ThetaSharding(
            {
                # Replicate the vocabulary. For llama 1-3 this will require 0.5 GiB.
                # For devices with large memory this may be an acceptable tradeoff where
                # we save on communication by not all-gathering the result afterwards.
                # The computation is just indexing and replication is not a concern.
                # Alternatively, we can try splitting the index dimension,
                # this would require custom logic for indexing partitioning and gathering.
                "token_embd": TokenEmbeddingLayerReplicatedSharding(
                    self.shard_count
                ).theta_sharding(),
                "rope_freqs": Ignore(),
                "output_norm": RmsNormReplicatedSharding(
                    self.shard_count
                ).theta_sharding(),
                "output": LinearSplitReductionDimSharding(
                    self.shard_count
                ).theta_sharding(),
            }
        )
        result.update(
            {
                "blk": ThetaSharding(
                    {
                        f"{i}": AttentionFFNBlockSharding(
                            self.shard_count,
                            model_arch=self.model_arch,
                        ).theta_sharding()
                        for i in range(self.attention_block_count)
                    }
                )
            }
        )
        return result


class PagedLlamaAttentionBlockSharding(ThetaLayerSharding):
    def __init__(self, shard_count: int):
        super().__init__()
        self.shard_count = shard_count

    def theta_sharding(self) -> ThetaSharding:
        return ThetaSharding(
            {
                # The size of this is the token embedding length, which is not a memory
                # space concern if replicated even for all attention blocks.
                "attn_norm": RmsNormReplicatedSharding(
                    self.shard_count
                ).theta_sharding(),
                "attn_q": LinearSplitParallelWeightAndBiasSharding(
                    shard_count=self.shard_count
                ).theta_sharding(),
                "attn_k": LinearSplitParallelWeightAndBiasSharding(
                    shard_count=self.shard_count
                ).theta_sharding(),
                "attn_v": LinearSplitParallelWeightAndBiasSharding(
                    shard_count=self.shard_count
                ).theta_sharding(),
                "attn_output": LinearSplitReductionDimSharding(
                    shard_count=self.shard_count
                ).theta_sharding(),
            }
        )


class RmsNormReplicatedSharding(ThetaLayerSharding):
    def __init__(self, shard_count: int):
        super().__init__()
        self.shard_count = shard_count

    def theta_sharding(self) -> ThetaSharding:
        return ThetaSharding(
            {
                "weight": Replicated(shard_count=self.shard_count),
            }
        )


class TokenEmbeddingLayerReplicatedSharding(ThetaLayerSharding):
    def __init__(self, shard_count: int):
        super().__init__()
        self.shard_count = shard_count

    def theta_sharding(self) -> ThetaSharding:
        return ThetaSharding(
            {
                "weight": Replicated(shard_count=self.shard_count),
            }
        )


def shard_theta(
    theta: Theta,
    config: Optional["LlamaModelConfig"] = None,
    sharding: ThetaLayerSharding = None,
) -> Theta:
    assert config or sharding, "shard_theta requires config or sharding"
    if sharding is None:
        sharding = LlamaSharding(
            shard_count=config.tensor_parallelism_size,
            attention_block_count=config.hp.block_count,
            model_arch=config.hp.model_arch,
        )
    return ops.reshard(
        theta,
        spec=sharding,
    )<|MERGE_RESOLUTION|>--- conflicted
+++ resolved
@@ -9,8 +9,15 @@
 
 from typing import TYPE_CHECKING, Optional
 
+from typing import TYPE_CHECKING, Optional
+
 from abc import ABC, abstractmethod
 from sharktank.utils import tree
+from sharktank.types.theta import Theta, flat_to_nested_dict
+from sharktank import ops
+
+if TYPE_CHECKING:
+    from sharktank.layers.configs import LlamaModelConfig
 from sharktank.types.theta import Theta, flat_to_nested_dict
 from sharktank import ops
 
@@ -131,13 +138,7 @@
                     ).theta_sharding()
                 }
             )
-<<<<<<< HEAD
             result.update(MoeBlockSharding(self.shard_count).theta_sharding())
-=======
-            result.update(
-                MoeBlockSharding(self.shard_count, self.model_arch).theta_sharding()
-            )
->>>>>>> 62ff0316
         elif self.model_arch == "grok":
             result = PagedLlamaAttentionBlockSharding(self.shard_count).theta_sharding()
             result.update(
@@ -149,13 +150,7 @@
                     ).theta_sharding()
                 }
             )
-<<<<<<< HEAD
             result.update(MoeBlockSharding(self.shard_count).theta_sharding())
-=======
-            result.update(
-                MoeBlockSharding(self.shard_count, self.model_arch).theta_sharding()
-            )
->>>>>>> 62ff0316
         return result
 
 
@@ -216,30 +211,6 @@
         )
 
 
-<<<<<<< HEAD
-class SharedExpertsSharding(ThetaLayerSharding):
-    def __init__(self, shard_count: int):
-        super().__init__()
-        self.shard_count = shard_count
-
-    def theta_sharding(self) -> ThetaSharding:
-        return ThetaSharding(
-            {
-                "ffn_gate_shexp": LinearSplitParallelWeightAndBiasSharding(
-                    shard_count=self.shard_count
-                ).theta_sharding(),
-                "ffn_up_shexp": LinearSplitParallelWeightAndBiasSharding(
-                    shard_count=self.shard_count
-                ).theta_sharding(),
-                "ffn_down_shexp": LinearSplitReductionDimSharding(
-                    shard_count=self.shard_count
-                ).theta_sharding(),
-            }
-        )
-
-
-=======
->>>>>>> 62ff0316
 class MoeBlockSharding(ThetaLayerSharding):
     def __init__(self, shard_count: int, model_arch: str):
         super().__init__()
@@ -302,32 +273,17 @@
                 "attn_kv_a_norm": RmsNormReplicatedSharding(
                     self.shard_count
                 ).theta_sharding(),
-<<<<<<< HEAD
                 "attn_q_a": LinearSplitParallelWeightAndBiasSharding(
-=======
-                "attn_q_a": LinearReplicatedWeightAndBiasSharding(
->>>>>>> 62ff0316
                     shard_count=self.shard_count
                 ).theta_sharding(),
                 "attn_q_b": LinearSplitReductionDimSharding(
                     shard_count=self.shard_count,
-<<<<<<< HEAD
                 ).theta_sharding(),
                 "attn_kv_a_mqa": LinearSplitParallelWeightAndBiasSharding(
                     shard_count=self.shard_count
                 ).theta_sharding(),
                 "attn_kv_b": LinearSplitParallelWeightAndBiasSharding(
                     shard_count=self.shard_count,
-=======
-                    reduction_dim=1,
-                ).theta_sharding(),
-                "attn_kv_a_mqa": LinearReplicatedWeightAndBiasSharding(
-                    shard_count=self.shard_count
-                ).theta_sharding(),
-                "attn_kv_b": LinearSplitReductionDimSharding(
-                    shard_count=self.shard_count,
-                    reduction_dim=1,
->>>>>>> 62ff0316
                 ).theta_sharding(),
                 "attn_output": LinearSplitReductionDimSharding(
                     shard_count=self.shard_count
