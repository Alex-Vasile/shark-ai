# Copyright 2025 Advanced Micro Devices, Inc.
#
# Licensed under the Apache License v2.0 with LLVM Exceptions.
# See https://llvm.org/LICENSE.txt for license information.
# SPDX-License-Identifier: Apache-2.0 WITH LLVM-exception

import argparse
import os
import iree.compiler
import json
import logging

from sharktank.examples.export_paged_llm_v1 import (
    export_llm_v1,
    ExportConfig,
    LlamaHParams,
    ParallelismConfig,
    LlamaModelConfig,
)
from sharktank.models.llm.config import ServiceConfig
from sharktank.types import Dataset
from sharktank.utils.llm_utils import IreeInstance, LlmInstance, LlmPerplexityEval
from sharktank.utils.tokenizer import load_tokenizer
from sharktank.types.pipelining import pipeline_parallelize_llm_theta


def export_ir(irpa: str, pipeline_parallelism_size: int):
    logging.log(logging.INFO, "Exporting IR")
    dataset = Dataset.load(irpa, file_type="irpa")
    dataset.root_theta
    dataset.properties

    parallelism_config = ParallelismConfig.default_config(
        block_count=len(dataset.root_theta.tensor("blk")), pp=pipeline_parallelism_size
    )
    pipeline_parallelize_llm_theta(dataset.root_theta, parallelism_config)

    llama_config = LlamaModelConfig.from_dataset(
        dataset=dataset, block_seq_stride=32, parallelism_config=parallelism_config
    )

    # Configure model export config from cli args:
    export_config = ExportConfig(
        device_block_count=4096,
        bs_prefill=[4],
        bs_decode=[32],
        logits_normalization="none",
    )

    ir, config = export_llm_v1(
        llama_config=llama_config, theta=dataset.root_theta, export_config=export_config
    )
    ir = ir.mlir_module.get_asm()
    return ir, config


def compile_ir(ir, iree_hal_target_devices: list[str], iree_hip_target: str):
    logging.log(
        logging.INFO, f"Compiling VMFB on {iree_hal_target_devices} - {iree_hip_target}"
    )
    extra_args = [
        f"--iree-hal-target-device={device}" for device in iree_hal_target_devices
    ]
    extra_args += [f"--iree-hip-target={iree_hip_target}"]
    vmfb = iree.compiler.compile_str(ir, extra_args=extra_args)
    return vmfb


def get_instance(
    vmfb: str | None,
    config: str | None,
    irpa: str,
    iree_hal_target_devices: list[str] | None,
    iree_hip_target: str | None,
    pipeline_parallelism_size: int,
) -> LlmInstance:
    if vmfb is None:
        if iree_hal_target_devices is None:
            raise ValueError("--iree-hal-target-device is required")

        if iree_hip_target is None:
            raise ValueError("--iree-hip-target is required")

        if config is not None:
            raise ValueError("Config found without corresponding vmfb")
        ir, config = export_ir(irpa, pipeline_parallelism_size)
        vmfb = compile_ir(ir, iree_hal_target_devices, iree_hip_target)

    if isinstance(config, str):
        config: ServiceConfig = ServiceConfig.load(config)
<<<<<<< HEAD
    assert pipeline_parallelism_size == len(
        config.paged_kv_cache.paged_kv_block_size_elements_per_device
    ), "Pipeline parallelism size mismatch"
=======
>>>>>>> 0c43c409

    devices = [f"hip://{i}" for i in range(pipeline_parallelism_size)]
    iree = IreeInstance(devices=devices, vmfb=vmfb, parameters=irpa)
    llm = LlmInstance.load(iree, config)
    return llm


def main(
    dataset: str,
    vmfb: str | None,
    config: str | None,
    irpa: str,
    tokenizer: str,
    min_context: int,
    expected_err: float | None,
    iree_hal_target_devices: list[str] | None,
    iree_hip_target: str | None,
    pipeline_parallelism_size: int,
):
    tokenizer = load_tokenizer(tokenizer)
    llm = get_instance(
        vmfb=vmfb,
        config=config,
        irpa=irpa,
        iree_hal_target_devices=iree_hal_target_devices,
        iree_hip_target=iree_hip_target,
        pipeline_parallelism_size=pipeline_parallelism_size,
    )
    runner = llm.make_perplexity_eval()

    with open(dataset, "r") as dataset:
        dataset = LlmPerplexityEval.Dataset(**json.load(dataset))

    results = runner.run_dataset(
        dataset=dataset, tokenizer=tokenizer, min_context=min_context
    )
    print(json.dumps(results.as_dict(), indent=1))

    if expected_err:
        if not all([str(id) in dataset.scores for id in dataset.ids]):
            raise ValueError("Not all baselines available in dataset")

        err = dataset.compare(results)
        if err > expected_err:
            raise ValueError(f"Exceeded allowable error ({expected_err}, found {err})")


if __name__ == "__main__":
    parser = argparse.ArgumentParser()
    parser.add_argument("--dataset", help="Path to dataset", required=True)
    parser.add_argument("--irpa", help="IRPA parameters file", required=True)
    parser.add_argument("--vmfb", help="vmfb file path")
    parser.add_argument("--config", help="json config file for server")
    parser.add_argument(
        "--tokenizer", help="json tokenizer config folder", required=True
    )
    parser.add_argument(
        "--expected-err", help="expected error in the difference", type=float
    )
    parser.add_argument(
        "--min-context", help="required context length", type=int, default=0
    )
    # iree-hal-target-device needs to support multiple devices
    parser.add_argument(
        "--iree-hal-target-device",
        help="Target device(s) if compiling",
        action="append",
    )
    parser.add_argument("--iree-hip-target", help="Iree hip target")
    parser.add_argument(
        "--pipeline-parallelism-size",
        help="Pipeline parallelism size",
        type=int,
        default=1,
    )
    args = parser.parse_args()

    # TODO: This is deceiving, it's the tokenizer directory
<<<<<<< HEAD
    if args.tokenizer.endswith("tokenizer.json"):
        args.tokenizer = args.tokenizer[: -len("tokenizer.json")]
    elif args.tokenizer.endswith("tokenizer_config.json"):
        args.tokenizer = args.tokenizer[: -len("tokenizer_config.json")]
=======
    # if not a directory, raise an error
    if not os.path.isdir(args.tokenizer):
        raise ValueError(
            "Provide the path to the tokenizer's folder rather than the json itself."
        )
>>>>>>> 0c43c409

    main(
        dataset=args.dataset,
        irpa=args.irpa,
        vmfb=args.vmfb,
        config=args.config,
        tokenizer=args.tokenizer,
        min_context=args.min_context,
        expected_err=args.expected_err,
        iree_hal_target_devices=args.iree_hal_target_device,
        iree_hip_target=args.iree_hip_target,
        pipeline_parallelism_size=args.pipeline_parallelism_size,
    )<|MERGE_RESOLUTION|>--- conflicted
+++ resolved
@@ -88,12 +88,6 @@
 
     if isinstance(config, str):
         config: ServiceConfig = ServiceConfig.load(config)
-<<<<<<< HEAD
-    assert pipeline_parallelism_size == len(
-        config.paged_kv_cache.paged_kv_block_size_elements_per_device
-    ), "Pipeline parallelism size mismatch"
-=======
->>>>>>> 0c43c409
 
     devices = [f"hip://{i}" for i in range(pipeline_parallelism_size)]
     iree = IreeInstance(devices=devices, vmfb=vmfb, parameters=irpa)
@@ -172,18 +166,11 @@
     args = parser.parse_args()
 
     # TODO: This is deceiving, it's the tokenizer directory
-<<<<<<< HEAD
-    if args.tokenizer.endswith("tokenizer.json"):
-        args.tokenizer = args.tokenizer[: -len("tokenizer.json")]
-    elif args.tokenizer.endswith("tokenizer_config.json"):
-        args.tokenizer = args.tokenizer[: -len("tokenizer_config.json")]
-=======
     # if not a directory, raise an error
     if not os.path.isdir(args.tokenizer):
         raise ValueError(
             "Provide the path to the tokenizer's folder rather than the json itself."
         )
->>>>>>> 0c43c409
 
     main(
         dataset=args.dataset,
