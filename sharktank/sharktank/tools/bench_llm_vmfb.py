# Copyright 2025 Advanced Micro Devices, Inc.
#
# Licensed under the Apache License v2.0 with LLVM Exceptions.
# See https://llvm.org/LICENSE.txt for license information.
# SPDX-License-Identifier: Apache-2.0 WITH LLVM-exception

import argparse
import dataclasses
import json
import logging
import math

from sharktank.models.llm.config import ServiceConfig, KVCacheConfig
from sharktank.utils.llm_utils import IreeInstance, LlmInstance, server_config_page_size


class Bencher:
    def __init__(self, *, vmfb_fp, config_fp, irpa_fp, total_length):

        with open(vmfb_fp, "rb") as f:
            vmfb_bytes = f.read()

        with open(config_fp, "rt") as f:
            self._server_config = ServiceConfig(**json.loads(f.read()))
            self._server_config.paged_kv_cache = KVCacheConfig(
                **self._server_config.paged_kv_cache
            )

        # Extract the running configuration:
        page_kv_cache = self._server_config.paged_kv_cache
        self._block_seq_stride = page_kv_cache.block_seq_stride
        self._block_count = page_kv_cache.device_block_count
<<<<<<< HEAD
        _page_sizes = server_config_page_size(self._server_config)
        assert len(_page_sizes) == 1
        self._page_size = _page_sizes[0]
=======
        self._page_sizes = server_config_page_size(self._server_config)
>>>>>>> 0c43c409

        required_blocks = math.ceil(total_length / self._block_seq_stride)
        required_blocks = required_blocks * self._server_config.decode_batch_sizes[-1]
        if required_blocks >= self._block_count:
            logging.log(
                logging.ERROR,
                f"Required blocks ({required_blocks + 1}) exceeds exported ({self._block_count}) size. Increasing to required count.",
            )
            self._block_count = required_blocks + 1

        devices = [f"hip://{i}" for i in range(len(self._page_sizes))]
        self._iree = IreeInstance(devices=devices, vmfb=vmfb_bytes, parameters=irpa_fp)
        self._llm = LlmInstance(
            self._iree,
            block_count=self._block_count,
            block_seq_stride=self._block_seq_stride,
            page_sizes=self._page_sizes,
        )
        self._bencher = self._llm.make_bencher()

    def bench(self, *, length: int, steps: int):
        results = self._bencher.greedy_bench(length=length, steps=steps)
        return results


def main(length, steps, vmfb, config, irpa):
    total_length = length + steps
    decoder = Bencher(
        vmfb_fp=vmfb, config_fp=config, irpa_fp=irpa, total_length=total_length
    )
    results = decoder.bench(length=length, steps=steps)
    print(json.dumps(dataclasses.asdict(results), indent=1))


if __name__ == "__main__":
    parser = argparse.ArgumentParser()
    parser.add_argument("--length", help="Context Length", type=int, required=True)
    parser.add_argument("--irpa", help="IRPA parameters file", required=True)
    parser.add_argument("--vmfb", help="vmfb file path", required=True)
    parser.add_argument("--config", help="json config file for server", required=True)
    parser.add_argument(
        "--steps", help="steps to perform decode", type=int, required=True
    )
    args = parser.parse_args()
    main(
        length=args.length,
        steps=args.steps,
        irpa=args.irpa,
        vmfb=args.vmfb,
        config=args.config,
    )<|MERGE_RESOLUTION|>--- conflicted
+++ resolved
@@ -30,13 +30,7 @@
         page_kv_cache = self._server_config.paged_kv_cache
         self._block_seq_stride = page_kv_cache.block_seq_stride
         self._block_count = page_kv_cache.device_block_count
-<<<<<<< HEAD
-        _page_sizes = server_config_page_size(self._server_config)
-        assert len(_page_sizes) == 1
-        self._page_size = _page_sizes[0]
-=======
         self._page_sizes = server_config_page_size(self._server_config)
->>>>>>> 0c43c409
 
         required_blocks = math.ceil(total_length / self._block_seq_stride)
         required_blocks = required_blocks * self._server_config.decode_batch_sizes[-1]
