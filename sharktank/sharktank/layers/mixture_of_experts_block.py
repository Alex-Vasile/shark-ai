--- conflicted
+++ resolved
@@ -12,11 +12,7 @@
 from sharktank.types import Theta, ShardedTensor
 from sharktank.layers import *
 
-<<<<<<< HEAD
-from sharktank.ops import softmax, topk, to
-=======
 from sharktank.ops import softmax, topk, zeros_like
->>>>>>> 0d3b7adb
 
 __all__ = [
     "MoeBlock",
@@ -82,7 +78,7 @@
         # For each token, the router calculates the router weights for all experts
         # router_logits: (batch_size * sequence_length, expert_count)
         router_logits = self.ffn_gate_inp(ffn_input)
-        router_weights = self.score_experts(to(router_logits, torch.float))
+        router_weights = self.score_experts(router_logits.to(torch.float))
 
         # self.n_expert_groups = None
         # self.n_limited_groups = None
@@ -100,11 +96,7 @@
                 .sum(dim=-1)
             )
             group_idx = topk(group_scores, k=self.n_limited_groups, dim=-1)[1]
-<<<<<<< HEAD
-            group_mask = torch.zeros_like(group_scores)
-=======
             group_mask = zeros_like(group_scores)
->>>>>>> 0d3b7adb
             group_mask.scatter_(1, group_idx, 1)
             score_mask = (
                 group_mask.unsqueeze(-1)
