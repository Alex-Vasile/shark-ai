--- conflicted
+++ resolved
@@ -9,16 +9,9 @@
 import torch
 import torch.nn.functional as F
 
-<<<<<<< HEAD
+from sharktank.layers import *
+from sharktank.ops import softmax, replicate, topk, zeros_like
 from sharktank.types import Theta, ShardedTensor
-from sharktank.layers import *
-
-from sharktank.ops import softmax, topk, zeros_like, replicate
-=======
-from sharktank.layers import *
-from sharktank.ops import softmax, topk, zeros_like
-from sharktank.types import Theta
->>>>>>> a028abe2
 
 __all__ = [
     "MoeBlock",
@@ -43,19 +36,11 @@
         experts_ffn_moe_block: PreGatherFFNMOE | DenseFFNMOE | str = "DenseFFNMOE",
         score_experts=softmax,
         normalize_experts=True,
-<<<<<<< HEAD
         shard_count: int = 1,
         expert_count: Optional[int] = None,
         n_expert_groups: Optional[int] = None,
         n_limited_groups: Optional[int] = None,
         route_scale: Optional[float] = None,
-=======
-        add_residual=True,
-        expert_count: Optional[int] = None,
-        n_expert_groups: Optional[int] = None,
-        n_limited_groups: Optional[int] = None,
-        route_scale: Optional[float] = 1.0,
->>>>>>> a028abe2
     ):
         super().__init__(theta)
         if n_expert_groups is not None and expert_count % n_expert_groups != 0:
@@ -117,24 +102,8 @@
         # self.n_limited_groups = None
         # Select top k experts from router weights
         if self.n_expert_groups is not None and self.n_limited_groups is not None:
-<<<<<<< HEAD
-            # print('moe here 1')
-
             scores_for_choice = router_weights.view(-1, self.expert_count)
 
-            print(
-                type(
-                    router_weights.view(
-                        -1,
-                        self.n_expert_groups,
-                        self.expert_count // self.n_expert_groups,
-                    )
-                )
-            )
-=======
-            scores_for_choice = router_weights.view(-1, self.expert_count)
-
->>>>>>> a028abe2
             group_scores = (
                 router_weights.view(
                     -1, self.n_expert_groups, self.expert_count // self.n_expert_groups
@@ -157,10 +126,6 @@
                 scores_for_choice, k=self.expert_used_count, dim=-1
             )
         else:
-<<<<<<< HEAD
-            # print('moe here 2')
-=======
->>>>>>> a028abe2
             expert_gate, top_k_experts = topk(
                 router_weights, self.expert_used_count, dim=-1
             )
