# Copyright 2024 Advanced Micro Devices, Inc
#
# Licensed under the Apache License v2.0 with LLVM Exceptions.
# See https://llvm.org/LICENSE.txt for license information.
# SPDX-License-Identifier: Apache-2.0 WITH LLVM-exception

from typing import Optional

import torch
import torch.nn.functional as F

from sharktank.layers import *
from sharktank.ops import softmax, topk, zeros_like, reshard_like
from sharktank.types import ShardedTensor, Theta

__all__ = [
    "MoeBlock",
]


class MoeBlock(ThetaLayer):
    """
    This implementation considers MoE operations as block-sparse
    operations to support imbalanced token assignments to experts.
    This enables the MoE to operate at a faster rate and in full capacity without any dropped tokens
    (or reduced performance).
    """

    def __init__(
        self,
        theta: Theta,
        expert_used_count: int,
        rms_epsilon: float,
        moe_activation=torch.nn.functional.silu,
        *,
        experts_ffn_moe_block: PreGatherFFNMOE | DenseFFNMOE | str = "DenseFFNMOE",
        score_experts=softmax,
        normalize_experts=True,
        shard_count: int = 1,
        expert_count: Optional[int] = None,
        n_expert_groups: Optional[int] = None,
        n_limited_groups: Optional[int] = None,
        route_scale: Optional[float] = None,
    ):
        super().__init__(theta)
        if n_expert_groups is not None:
            if expert_count % n_expert_groups != 0:
                raise ValueError(
                    (
                        f"Number of experts {expert_count} must be divisible by the "
                        f"number of expert groups {n_expert_groups}."
                    )
                )
            n_experts_per_group = expert_count // n_expert_groups
            if n_experts_per_group < n_limited_groups:
                raise ValueError(
                    (
                        f"Number of limited expert groups {n_limited_groups} must be at "
                        f"most the number of experts per group {n_experts_per_group}."
                    )
                )
        self.expert_used_count = expert_used_count
        self.expert_count = expert_count
        self.n_expert_groups = n_expert_groups
        self.n_limited_groups = n_limited_groups
        self.score_experts = score_experts
        self.normalize_experts = normalize_experts
        self.route_scale = route_scale
        self.ffn_gate_inp = torch.nn.Identity()
        self.layer_output_norm = torch.nn.Identity()
        self.shared_experts = None
        self.shard_count = shard_count

        # Add router gate
        if theta.optional_tensor("ffn_gate_inp") is not None:
            self.add_module("ffn_gate_inp", LinearLayer(theta("ffn_gate_inp")))

        if isinstance(experts_ffn_moe_block, str):
            if experts_ffn_moe_block == "PreGatherFFNMOE":
                self.routed_experts = PreGatherFFNMOE(theta, activation=moe_activation)
            elif experts_ffn_moe_block == "DenseFFNMOE":
                self.routed_experts = DenseFFNMOE(theta, activation_fn=moe_activation)
            else:
                raise ValueError(
                    f'Unknown experts_ffn_moe_block "{experts_ffn_moe_block}"'
                )
        else:
            self.routed_experts = experts_ffn_moe_block

        if theta.optional_tensor("ffn_gate_shexp") is not None:
<<<<<<< HEAD
            self.shared_experts = FFN(theta=theta, activation_fn=moe_activation)
=======
            self.shared_experts = FFN(
                theta=theta, activation_fn=moe_activation, rms_epsilon=rms_epsilon
            )
>>>>>>> 62ff0316

        # Add optional FFN output norm layer
        if theta.optional_tensor("layer_output_norm") is not None:
            self.layer_output_norm = RMSNormLayer(
                theta("layer_output_norm"), epsilon=rms_epsilon
            )

    def forward(
        self,
        h: torch.Tensor | ShardedTensor,
    ):
        batch_size, sequence_length, feature_dim = h.shape
        ffn_input = h.view(-1, feature_dim)

        # For each token, the router calculates the router weights for all experts
        # router_logits: (batch_size * sequence_length, expert_count)
        router_logits = self.ffn_gate_inp(ffn_input)
        router_weights = self.score_experts(router_logits.to(torch.float))

        router_weights = reshard_like(router_weights, like=ffn_input)

        # Select top k experts from router weights
        if self.n_expert_groups is not None and self.n_limited_groups is not None:
            scores_for_choice = router_weights.view(-1, self.expert_count)

            group_scores = (
                router_weights.view(
                    -1, self.n_expert_groups, self.expert_count // self.n_expert_groups
                )
                .topk(2, dim=-1)[0]
                .sum(dim=-1)
            )
            group_idx = topk(group_scores, k=self.n_limited_groups, dim=-1)[1]
            group_mask = zeros_like(group_scores)
            group_mask.scatter_(1, group_idx, 1)
            score_mask = (
                group_mask.unsqueeze(-1)
                .expand(
                    -1, self.n_expert_groups, self.expert_count // self.n_expert_groups
                )
                .reshape(-1, self.expert_count)
            )
            scores_for_choice = scores_for_choice.masked_fill(~score_mask.bool(), 0.0)
            expert_gate, top_k_experts = topk(
                scores_for_choice, k=self.expert_used_count, dim=-1
            )
        else:
            expert_gate, top_k_experts = topk(
                router_weights, self.expert_used_count, dim=-1
            )

        if self.normalize_experts:
            expert_gate /= expert_gate.sum(dim=-1, keepdim=True)

        expert_gate = expert_gate.to(ffn_input.dtype)

        if self.route_scale is not None:
            expert_gate = expert_gate * self.route_scale

        moe_output = self.routed_experts(ffn_input, top_k_experts, expert_gate)

        if self.shared_experts:
            moe_output = moe_output + self.shared_experts(ffn_input)

        moe_output = moe_output.reshape(batch_size, sequence_length, feature_dim)

        moe_output = self.layer_output_norm(moe_output)

        return moe_output<|MERGE_RESOLUTION|>--- conflicted
+++ resolved
@@ -29,15 +29,15 @@
     def __init__(
         self,
         theta: Theta,
-        expert_used_count: int,
         rms_epsilon: float,
         moe_activation=torch.nn.functional.silu,
         *,
         experts_ffn_moe_block: PreGatherFFNMOE | DenseFFNMOE | str = "DenseFFNMOE",
         score_experts=softmax,
         normalize_experts=True,
-        shard_count: int = 1,
         expert_count: Optional[int] = None,
+        expert_used_count: int,
+        expert_shared_count: Optional[int] = None,
         n_expert_groups: Optional[int] = None,
         n_limited_groups: Optional[int] = None,
         route_scale: Optional[float] = None,
@@ -61,25 +61,38 @@
                 )
         self.expert_used_count = expert_used_count
         self.expert_count = expert_count
+        self.expert_shared_count = expert_shared_count
         self.n_expert_groups = n_expert_groups
         self.n_limited_groups = n_limited_groups
         self.score_experts = score_experts
         self.normalize_experts = normalize_experts
         self.route_scale = route_scale
+
+        self.layer_output_norm = torch.nn.Identity()
         self.ffn_gate_inp = torch.nn.Identity()
-        self.layer_output_norm = torch.nn.Identity()
-        self.shared_experts = None
-        self.shard_count = shard_count
 
+        routed_ffn_theta = Theta(
+            {
+                "ffn_gate": theta("ffn_gate_exps").tree,
+                "ffn_up": theta("ffn_up_exps").tree,
+                "ffn_down": theta("ffn_down_exps").tree,
+            }
+        )
         # Add router gate
         if theta.optional_tensor("ffn_gate_inp") is not None:
             self.add_module("ffn_gate_inp", LinearLayer(theta("ffn_gate_inp")))
 
         if isinstance(experts_ffn_moe_block, str):
             if experts_ffn_moe_block == "PreGatherFFNMOE":
-                self.routed_experts = PreGatherFFNMOE(theta, activation=moe_activation)
+                self.routed_experts = PreGatherFFNMOE(
+                    routed_ffn_theta, activation_fn=moe_activation
+                )
             elif experts_ffn_moe_block == "DenseFFNMOE":
-                self.routed_experts = DenseFFNMOE(theta, activation_fn=moe_activation)
+                self.routed_experts = DenseFFNMOE(
+                    routed_ffn_theta,
+                    expert_count=expert_count,
+                    activation_fn=moe_activation,
+                )
             else:
                 raise ValueError(
                     f'Unknown experts_ffn_moe_block "{experts_ffn_moe_block}"'
@@ -87,14 +100,17 @@
         else:
             self.routed_experts = experts_ffn_moe_block
 
-        if theta.optional_tensor("ffn_gate_shexp") is not None:
-<<<<<<< HEAD
-            self.shared_experts = FFN(theta=theta, activation_fn=moe_activation)
-=======
+        if self.expert_shared_count is not None:
+            shared_ffn_theta = Theta(
+                {
+                    "ffn_gate": theta("ffn_gate_shexp").tree,
+                    "ffn_up": theta("ffn_up_shexp").tree,
+                    "ffn_down": theta("ffn_down_shexp").tree,
+                }
+            )
             self.shared_experts = FFN(
-                theta=theta, activation_fn=moe_activation, rms_epsilon=rms_epsilon
+                theta=shared_ffn_theta, activation_fn=moe_activation
             )
->>>>>>> 62ff0316
 
         # Add optional FFN output norm layer
         if theta.optional_tensor("layer_output_norm") is not None:
@@ -156,7 +172,7 @@
 
         moe_output = self.routed_experts(ffn_input, top_k_experts, expert_gate)
 
-        if self.shared_experts:
+        if self.expert_shared_count is not None:
             moe_output = moe_output + self.shared_experts(ffn_input)
 
         moe_output = moe_output.reshape(batch_size, sequence_length, feature_dim)
