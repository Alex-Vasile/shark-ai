--- conflicted
+++ resolved
@@ -4,11 +4,7 @@
 # See https://llvm.org/LICENSE.txt for license information.
 # SPDX-License-Identifier: Apache-2.0 WITH LLVM-exception
 
-<<<<<<< HEAD
 from typing import Callable
-=======
-from typing import Callable, Optional
->>>>>>> 2bbcd463
 
 import torch.nn.functional as F
 from sharktank import ops
@@ -28,17 +24,14 @@
     def __init__(
         self,
         theta: Theta,
-        rms_epsilon: float,
         is_gated: bool = True,
         activation_fn: Callable[[AnyTensor], AnyTensor] = F.silu,
-        activation_dtype: Optional[torch.dtype] = torch.float16,
         fake_quant: bool = False,
     ):
         super().__init__(theta)
 
         self.is_gated = is_gated
         self.activation_fn = activation_fn
-<<<<<<< HEAD
 
         ffn_suffix = ""
         if theta.optional_tensor("ffn_gate_shexp") is not None:
@@ -47,55 +40,26 @@
         ffn_gate = "ffn_gate" + ffn_suffix
         ffn_up = "ffn_up" + ffn_suffix
         ffn_down = "ffn_down" + ffn_suffix
-=======
-        self.ffn_norm = torch.nn.Identity()
->>>>>>> 2bbcd463
 
         if self.is_gated:
             self.add_module(
                 "ffn_gate", LinearLayer(theta(ffn_gate), fake_quant=fake_quant)
             )
-<<<<<<< HEAD
 
         self.add_module("ffn_up", LinearLayer(theta(ffn_up), fake_quant=fake_quant))
         self.add_module("ffn_down", LinearLayer(theta(ffn_down), fake_quant=fake_quant))
-=======
-        if "ffn_norm" in theta:
-            # Llama & MoE models
-            self.ffn_norm = RMSNormLayer(theta("ffn_norm"), epsilon=rms_epsilon)
-        elif "layer_norm" in theta:
-            # T5 model
-            self.ffn_norm = RMSNormLayer(
-                theta("layer_norm"), epsilon=rms_epsilon, dtype=activation_dtype
-            )
-
-        self.add_module("ffn_up", LinearLayer(theta("ffn_up"), fake_quant=fake_quant))
-        self.add_module(
-            "ffn_down", LinearLayer(theta("ffn_down"), fake_quant=fake_quant)
-        )
->>>>>>> 2bbcd463
 
     def forward(
         self,
         h: AnyTensor,
     ) -> AnyTensor:
-
-        h_norm = self.ffn_norm(h)
         if self.is_gated:
-            ffn_gate = ops.elementwise(self.activation_fn, self.ffn_gate(h_norm))
-            ffn_up = self.ffn_up(h_norm)
+            ffn_gate = ops.elementwise(self.activation_fn, self.ffn_gate(h))
+            ffn_up = self.ffn_up(h)
             ffn_down = self.ffn_down(ffn_gate * ffn_up)
         else:
-<<<<<<< HEAD
             ffn_up = self.ffn_up(h)
             ffn_activation = ops.elementwise(self.activation_fn, ffn_up)
             ffn_down = self.ffn_down(ffn_activation)
 
-        return ffn_down
-=======
-            ffn_up = self.ffn_up(h_norm)
-            ffn_act = ops.elementwise(self.activation_fn, ffn_up)
-            ffn_down = self.ffn_down(ffn_act)
-
-        return h + ffn_down
->>>>>>> 2bbcd463
+        return ffn_down