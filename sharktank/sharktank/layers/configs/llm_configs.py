# Copyright 2024 Advanced Micro Devices, Inc.
#
# Licensed under the Apache License v2.0 with LLVM Exceptions.
# See https://llvm.org/LICENSE.txt for license information.
# SPDX-License-Identifier: Apache-2.0 WITH LLVM-exception

"""Structured configuration objects for various LLMs.

This draws heavily from the work that ggml has done to systematize the state
of the world for GGUF files:
  https://github.com/ggerganov/ggml/blob/master/docs/gguf.md

When in question, we draw from the vocabulary and normalization they have done
(and indeed, can bootstrap these off of GGUF files).
"""

from typing import TYPE_CHECKING, ClassVar, Any, Optional
from os import PathLike
from dataclasses import asdict, dataclass, field, fields
import torch
from transformers import T5Config as T5ConfigHf
from .config import ModelConfig
from sharktank.utils import parse_version
from sharktank.types.tensors import serialized_name_to_dtype, dtype_to_serialized_name

if TYPE_CHECKING:
    import transformers

__all__ = ["ClipTextConfig", "LlamaHParams", "LlamaModelConfig", "T5Config"]


@dataclass
class LlamaHParams:
    """Corresponds 1:1 with the 'LLM' section of the GGUF docs.

    Comments are only provided if they differ from this source.
    """

    # Attention config
    model_arch: str
    context_length: int
    embedding_length: int
    block_count: int
    feed_forward_length: int
    attention_head_count: int
    attn_head_dim: int
    attention_layer_norm_rms_epsilon: float
    attention_head_count_kv: int

    # Deepseek Multi-Latent Attention config
    q_lora_rank: Optional[int] = None
    kv_lora_rank: Optional[int] = None
    qk_nope_head_dim: Optional[int] = None
    qk_rope_head_dim: Optional[int] = None
    v_head_dim: Optional[int] = None

    # Grok Attention config
    attention_softcap: Optional[float] = None

    # RoPE config
    rope_dimension_count: Optional[int] = None
    rope_freq_base: Optional[float] = None

    # Deepseek RoPE+YaRN config
    rope_scaling_type: Optional[str] = None
    rope_scaling_factor: Optional[float] = None
    rope_scaling_original_context_length: Optional[int] = None
    rope_scaling_yarn_log_multiplier: Optional[float] = None

    # MoE config
    expert_count: Optional[int] = None
    expert_used_count: Optional[int] = None

<<<<<<< HEAD
    # Deepseek Multi-Latent Attention config
    q_lora_rank: Optional[int] = None
    kv_lora_rank: Optional[int] = None
    qk_nope_head_dim: Optional[int] = None
    qk_rope_head_dim: Optional[int] = None
    v_head_dim: Optional[int] = None

    # Deepseek RoPE+YaRN config
    rope_scaling_type: Optional[str] = None
    rope_scaling_factor: Optional[float] = None
    rope_scaling_original_context_length: Optional[int] = None
    rope_scaling_yarn_log_multiplier: Optional[float] = None

    # Deepseek MoE config
    expert_shared_count: Optional[int] = None
    route_scale: Optional[float] = None
    n_expert_groups: Optional[int] = None
    n_limited_groups: Optional[int] = None
    n_dense_layers: Optional[int] = None

    # Grok configurations
    attention_softcap: Optional[float] = None
=======
    # Deepseek MoE config
    expert_shared_count: Optional[int] = None
    n_expert_groups: Optional[int] = None
    n_limited_groups: Optional[int] = None
    n_dense_layers: Optional[int] = None
    route_scale: Optional[float] = None
>>>>>>> 70cb4f8b

    @staticmethod
    def from_gguf_props(p: dict[str, Any]):
        name_prefix = p.get("general.architecture", "llama")
        default_expert_count = 0
        default_expert_used_count = 0
        default_rope_freq_base = 500000.0
        default_rope_dimension_count = 128
        defaut_n_dense_layers = 0
        attention_head_count = _int_prop(p, f"{name_prefix}.attention.head_count")
        rope_dimension_count = _optional_int_prop(
            p, f"{name_prefix}.rope.dimension_count", default_rope_dimension_count
        )

        attention_softcap = 30.0 if name_prefix == "grok" else None

        if name_prefix == "deepseek2":
            q_lora_rank = _int_prop(p, f"{name_prefix}.attention.q_lora_rank")
            kv_lora_rank = _int_prop(p, f"{name_prefix}.attention.kv_lora_rank")
            route_scale = _float_prop(p, f"{name_prefix}.expert_weights_scale")
            expert_shared_count = _int_prop(p, f"{name_prefix}.expert_shared_count")

            rope_scaling_type = _str_prop(p, f"{name_prefix}.rope.scaling.type")
            rope_scaling_factor = _float_prop(p, f"{name_prefix}.rope.scaling.factor")
            rope_scaling_original_context_length = _int_prop(
                p, f"{name_prefix}.rope.scaling.original_context_length"
            )
            rope_scaling_yarn_log_multiplier = _float_prop(
                p, f"{name_prefix}.rope.scaling.yarn_log_multiplier"
            )

            qk_nope_head_dim = 128
            qk_rope_head_dim = 64
            v_head_dim = 128
            n_expert_groups = 8
            n_limited_groups = 4
            attn_head_dim = qk_nope_head_dim + qk_rope_head_dim
        else:
            attn_head_dim = rope_dimension_count
            route_scale = None
            attention_softcap = None
            n_expert_groups = None
            n_limited_groups = None
            expert_shared_count = None
            q_lora_rank = None
            kv_lora_rank = None
            qk_nope_head_dim = None
            qk_rope_head_dim = None
            v_head_dim = None
            rope_scaling_type = None
            rope_scaling_factor = None
            rope_scaling_original_context_length = None
            rope_scaling_yarn_log_multiplier = None

        return LlamaHParams(
            model_arch=name_prefix,
            context_length=_int_prop(p, f"{name_prefix}.context_length"),
            embedding_length=_int_prop(p, f"{name_prefix}.embedding_length"),
            block_count=_int_prop(p, f"{name_prefix}.block_count"),
            feed_forward_length=_int_prop(p, f"{name_prefix}.feed_forward_length"),
            attention_head_count=attention_head_count,
            attention_layer_norm_rms_epsilon=_float_prop(
                p, f"{name_prefix}.attention.layer_norm_rms_epsilon"
            ),
            attention_head_count_kv=_optional_int_prop(
                p, f"{name_prefix}.attention.head_count_kv", attention_head_count
            ),
            attn_head_dim=attn_head_dim,
<<<<<<< HEAD
            rope_dimension_count=rope_dimension_count,
            rope_freq_base=_optional_float_prop(
                p, f"{name_prefix}.rope.freq_base", default_rope_freq_base
=======
            q_lora_rank=q_lora_rank,
            kv_lora_rank=kv_lora_rank,
            qk_nope_head_dim=qk_nope_head_dim,
            qk_rope_head_dim=qk_rope_head_dim,
            v_head_dim=v_head_dim,
            route_scale=route_scale,
            n_dense_layers=_optional_int_prop(
                p, f"{name_prefix}.leading_dense_block_count", defaut_n_dense_layers
>>>>>>> 70cb4f8b
            ),
            attention_softcap=attention_softcap,
            expert_count=_optional_int_prop(
                p, f"{name_prefix}.expert_count", default_expert_count
            ),
            expert_used_count=_optional_int_prop(
                p, f"{name_prefix}.expert_used_count", default_expert_used_count
            ),
<<<<<<< HEAD
            route_scale=route_scale,
            n_dense_layers=_optional_int_prop(
                p, f"{name_prefix}.leading_dense_block_count", defaut_n_dense_layers
            ),
            attention_softcap=attention_softcap,
            n_expert_groups=n_expert_groups,
            n_limited_groups=n_limited_groups,
            expert_shared_count=expert_shared_count,
            q_lora_rank=q_lora_rank,
            kv_lora_rank=kv_lora_rank,
            qk_nope_head_dim=qk_nope_head_dim,
            qk_rope_head_dim=qk_rope_head_dim,
            v_head_dim=v_head_dim,
=======
            expert_shared_count=expert_shared_count,
            n_expert_groups=n_expert_groups,
            n_limited_groups=n_limited_groups,
            rope_dimension_count=rope_dimension_count,
            rope_freq_base=_optional_float_prop(
                p, f"{name_prefix}.rope.freq_base", default_rope_freq_base
            ),
>>>>>>> 70cb4f8b
            rope_scaling_type=rope_scaling_type,
            rope_scaling_factor=rope_scaling_factor,
            rope_scaling_original_context_length=rope_scaling_original_context_length,
            rope_scaling_yarn_log_multiplier=rope_scaling_yarn_log_multiplier,
        )

    def to_gguf_props(self) -> dict[str, Any]:
        res = {
            "general.architecture": self.model_arch,
            f"{self.model_arch}.context_length": self.context_length,
            f"{self.model_arch}.embedding_length": self.embedding_length,
            f"{self.model_arch}.block_count": self.block_count,
            f"{self.model_arch}.feed_forward_length": self.feed_forward_length,
            f"{self.model_arch}.attention.head_count": self.attention_head_count,
            f"{self.model_arch}.attention.layer_norm_rms_epsilon": self.attention_layer_norm_rms_epsilon,
            f"{self.model_arch}.attention.head_count_kv": self.attention_head_count_kv,
        }
        if self.q_lora_rank is not None:
            res[f"{self.model_arch}.attention.q_lora_rank"] = self.q_lora_rank
        if self.kv_lora_rank is not None:
            res[f"{self.model_arch}.attention.kv_lora_rank"] = self.kv_lora_rank
        if self.route_scale is not None:
            res[f"{self.model_arch}.expert_weights_scale"] = self.route_scale
        if self.n_dense_layers is not None:
            res[f"{self.model_arch}.leading_dense_block_count"] = self.n_dense_layers
        if self.expert_count is not None:
            res[f"{self.model_arch}.expert_count"] = self.expert_count
        if self.expert_used_count is not None:
            res[f"{self.model_arch}.expert_used_count"] = self.expert_used_count
        if self.expert_shared_count is not None:
            res[f"{self.model_arch}.expert_shared_count"] = self.expert_shared_count
        if self.rope_dimension_count is not None:
            res[f"{self.model_arch}.rope.dimension_count"] = self.rope_dimension_count
        if self.rope_freq_base is not None:
            res[f"{self.model_arch}.rope.freq_base"] = self.rope_freq_base
        if self.rope_scaling_type is not None:
            res[f"{self.model_arch}.rope.scaling.type"] = self.rope_scaling_type
        if self.rope_scaling_factor is not None:
            res[f"{self.model_arch}.rope.scaling.factor"] = self.rope_scaling_factor
        if self.rope_scaling_original_context_length is not None:
            res[
                f"{self.model_arch}.rope.scaling.original_context_length"
            ] = self.rope_scaling_original_context_length
        if self.rope_scaling_yarn_log_multiplier is not None:
            res[
                f"{self.model_arch}.rope.scaling.yarn_log_multiplier"
            ] = self.rope_scaling_yarn_log_multiplier
        return res


def _float_prop(p: dict[str, Any], name: str) -> float:
    try:
        return float(p[name])
    except ValueError as e:
        raise ValueError(f"Property '{name}' expected to be a float and was not") from e
    except KeyError:
        raise KeyError(f"Property '{name}' not found (among keys {p.keys()})")


def _int_prop(p: dict[str, Any], name: str) -> int:
    try:
        return int(p[name])
    except ValueError as e:
        raise ValueError(f"Property '{name}' expected to be an int and was not") from e
    except KeyError:
        raise KeyError(f"Property '{name}' not found (among keys {p.keys()})")


def _str_prop(p: dict[str, Any], name: str) -> str:
    try:
        return str(p[name])
    except ValueError as e:
        raise ValueError(f"Property '{name}' expected to be an str and was not") from e
    except KeyError:
        raise KeyError(f"Property '{name}' not found (among keys {p.keys()})")


def _optional_float_prop(p: dict[str, Any], name: str, default_value: float) -> float:
    value = p.get(name, default_value)
    try:
        return float(value)
    except ValueError as e:
        raise ValueError(f"Property '{name}' expected to be a float and was not") from e


def _optional_int_prop(p: dict[str, Any], name: str, default_value: int) -> int:
    value = p.get(name, default_value)
    try:
        return int(value)
    except ValueError as e:
        raise ValueError(f"Property '{name}' expected to be an int and was not") from e


@dataclass
class LlamaModelConfig:
    hp: LlamaHParams

    # Block sequence stride for a paged KV cache. This must divide evenly
    # into the context length.
    block_seq_stride: int = 32

    # Sharktank supports only "paged"
    kv_cache_type: str = "paged"

    # If None will use attention_dtype.
    kv_cache_dtype: Optional[torch.dtype] = None

    # The device on which to place intermediate state.
    device: Optional[torch.device] = None

    # Dtype to use for general FP activations not otherwise configured.
    activation_dtype: torch.dtype = torch.float16

    # Dtype to use for attention.
    attention_dtype: torch.dtype = torch.float16

    # fake quant determines the mode the Layer Thetas operate w.r.t quantized tensors.
    fake_quant: bool = True

    # How many devices are involved for tensor parallel sharding.
    # If greater than 1, the model will expect sharded model parameters and function
    # arguments.
    tensor_parallelism_size: int = 1

    # How many groups of (roughly) uniform size to
    # If greater than 1, the model will re-wrap all non-sharded tensors as sharded over 1 device.
    pipeline_parallelism_size: int = 1

    # Mapping between a transformer block and the device(s) it is on.
    # None for no pipeline parallelism. If not none, must also account for sharding.
    block_to_device_lookup: tuple[tuple[int, ...], ...] = None

    # Which attention kernel to use.
    attention_kernel: str = "torch"

    # Indicates if running with HuggingFace implementation and ensures
    # numerical equivalency to HuggingFace's LLaMa if true (by modifying
    # rotary embedding).
    use_hf: bool = False

    # If true, then the model may pre-initialize certain tables during
    # init. This can be better for eager execution but when capturing a program,
    # it is often better to preserve the calculation explicitly and rely on
    # the compiler to transform it to an initialization time step. This can
    # be the difference of many gigabytes of static data being embedded in
    # the program and not.
    static_tables: bool = True

    def __post_init__(self):
        if not self.block_to_device_lookup:
            assert (
                self.pipeline_parallelism_size == 1
            ), "Must specify block_to_device_lookup if pipeline parallelism is used"
            self.block_to_device_lookup = tuple(
                tuple(range(self.tensor_parallelism_size))
                for _ in range(self.hp.block_count)
            )


@dataclass
class T5Config:
    return_dict: bool = True
    output_hidden_states: bool = False
    output_attentions: bool = False
    is_encoder_decoder: bool = True
    is_decoder: bool = False
    vocab_size: int = 32128
    context_length: int = 512
    d_model: int = 512
    d_kv: int = 64
    d_ff: int = 2048
    num_layers: int = 6
    num_decoder_layers: int = 6
    num_heads: int = 8
    relative_attention_num_buckets: int = 32
    relative_attention_max_distance: int = 128
    layer_norm_epsilon: float = 1e-6
    feed_forward_proj: str = "relu"
    is_gated_act: bool = field(init=False)
    activation_dtype: torch.dtype = torch.float32
    dense_act_fn: str = field(init=False)
    use_cache: bool = True
    pad_token_id: int = 0
    eos_token_id: int = 1
    decoder_start_token_id: int = 0
    context_length_padding_block_size: int = 16

    def __post_init__(self):
        self.is_gated_act = self.feed_forward_proj.startswith("gated-")
        self.dense_act_fn = (
            self.feed_forward_proj.split("-")[1]
            if "-" in self.feed_forward_proj
            else self.feed_forward_proj
        )
        if self.dense_act_fn == "gelu":
            self.dense_act_fn = "gelu_new"

    @staticmethod
    def from_hugging_face_config(
        config: T5ConfigHf, tokenizer_config: dict[str, Any], **kwargs
    ) -> "T5Config":
        all_kwargs = {}
        for filed in fields(T5Config):
            if hasattr(config, filed.name):
                all_kwargs[filed.name] = getattr(config, filed.name)
        all_kwargs["context_length"] = tokenizer_config["model_max_length"]
        del all_kwargs["is_gated_act"]
        del all_kwargs["dense_act_fn"]
        all_kwargs.update(kwargs)
        return T5Config(**all_kwargs)

    def to_hugging_face_config(self) -> T5ConfigHf:
        kwargs = asdict(self)
        del kwargs["activation_dtype"]
        return T5ConfigHf(dropout_rate=0, **kwargs)

    @staticmethod
    def from_properties(properties: dict[str, Any]) -> "T5Config":
        kwargs = dict(properties)
        if "SHARK_DATASET_VERSION" in kwargs:
            kwargs.pop("SHARK_DATASET_VERSION")
        if "activation_dtype" in kwargs and kwargs["activation_dtype"] is not None:
            kwargs["activation_dtype"] = serialized_name_to_dtype(
                kwargs["activation_dtype"]
            )
        if "is_gated_act" in kwargs:
            kwargs.pop("is_gated_act")
        if "dense_act_fn" in kwargs:
            kwargs.pop("dense_act_fn")

        return T5Config(**kwargs)

    def to_properties(self) -> dict[str, Any]:
        res = asdict(self)
        if self.activation_dtype is not None:
            res["activation_dtype"] = dtype_to_serialized_name(self.activation_dtype)
        return res


@dataclass(kw_only=True)
class ClipTextConfig(ModelConfig):
    current_clip_config_version: ClassVar[str] = "0.1.0"
    vocab_size: int = 49408
    hidden_size: int = 512
    intermediate_size: int = 2048
    projection_dim: int = 512
    num_hidden_layers: int = 12
    num_attention_heads: int = 8
    max_position_embeddings: int = 77
    hidden_act: str = "quick_gelu"
    layer_norm_eps: float = 1e-5
    # This differs from `CLIPTokenizer`'s default and from openai/clip
    # See https://github.com/huggingface/transformers/pull/24773#issuecomment-1632287538
    pad_token_id: int = 1
    bos_token_id: int = 49406
    eos_token_id: int = 49407
    output_attentions: bool = False
    output_hidden_states: bool = False
    use_return_dict: bool = True
    dtype: torch.dtype = torch.float32

    def __post_init__(self):
        from sharktank.models.clip import ClipTextModel

        self.model_type = ClipTextModel
        super().__post_init__()

        self.layer_norm_eps = float(self.layer_norm_eps)
        if isinstance(self.dtype, str):
            self.dtype = serialized_name_to_dtype(self.dtype)

    @staticmethod
    def from_hugging_face_clip_text_model_config(
        config: "transformers.CLIPTextConfig",
    ) -> "ClipTextConfig":
        from sharktank.models.clip import ClipTextModel
        from sharktank.layers.base import get_model_type_id

        return ClipTextConfig(
            model_type=get_model_type_id(ClipTextModel),
            **ClipTextConfig.translate_hugging_face_config_dict_into_init_kwargs(
                config.to_dict()
            ),
        )

    @classmethod
    def translate_hugging_face_config_dict_into_init_kwargs(
        cls, properties: dict[str, Any], /
    ) -> dict[str, Any]:
        architectures: list[str] = properties["architectures"]
        if architectures is not None and architectures.count("CLIPModel") < 1:
            raise ValueError(
                f"Could not translate Hugging Face Clip text model config, unknown architectures {architectures}"
            )
        import transformers

        hf_config = transformers.CLIPTextConfig(**properties)
        res = {
            name: getattr(hf_config, hf_name)
            for name, hf_name in cls.get_config_name_to_hugging_face_map().items()
        }
        res["dtype"] = res["dtype"] or torch.float32
        return res

    def to_hugging_face_clip_text_model_config(self) -> "transformers.CLIPTextConfig":
        kwargs = {
            hf_name: getattr(self, name)
            for name, hf_name in self.get_config_name_to_hugging_face_map().items()
        }
        from transformers import CLIPTextConfig

        return CLIPTextConfig(**kwargs)

    @staticmethod
    def from_properties(properties: dict[str, Any]) -> "ClipTextConfig":
        kwargs = dict(properties)
        if "SHARK_DATASET_VERSION" in kwargs:
            kwargs.pop("SHARK_DATASET_VERSION")

        return ClipTextConfig(**kwargs)

    def asdict_for_saving(
        self, config_path: PathLike | None = None, /
    ) -> dict[str, Any]:
        res = super().asdict_for_saving(config_path)
        if res["dtype"] == torch.float32:
            del res["dtype"]
        if "dtype" in res:
            res["dtype"] = dtype_to_serialized_name(self.dtype)
        res["clip_config_version"] = self.current_clip_config_version
        return res

    @classmethod
    def get_config_name_to_hugging_face_map(cls) -> dict[str, str]:
        return {
            "vocab_size": "vocab_size",
            "hidden_size": "hidden_size",
            "intermediate_size": "intermediate_size",
            "projection_dim": "projection_dim",
            "num_hidden_layers": "num_hidden_layers",
            "num_attention_heads": "num_attention_heads",
            "max_position_embeddings": "max_position_embeddings",
            "hidden_act": "hidden_act",
            "layer_norm_eps": "layer_norm_eps",
            "pad_token_id": "pad_token_id",
            "bos_token_id": "bos_token_id",
            "eos_token_id": "eos_token_id",
            "output_attentions": "output_attentions",
            "output_hidden_states": "output_hidden_states",
            "use_return_dict": "return_dict",
            "dtype": "torch_dtype",
        }

    @classmethod
    def parse_for_init_kwargs(cls, **config_dict) -> dict[str, Any]:
        config_dict = super().parse_for_init_kwargs(**config_dict)
        cls._check_clip_config_version(config_dict)
        config_dict.pop("clip_config_version")
        return config_dict

    @classmethod
    def _check_clip_config_version(cls, config_dict: dict[str, Any], /):
        version = config_dict.get("clip_config_version")
        if version is None:
            raise ValueError("Missing CLIP config version.")
        if parse_version(version) != parse_version(cls.current_clip_config_version):
            raise ValueError(
                f"Could not load config with a CLIP config version {version},"
                f"expected version is {parse_version(cls.current_clip_config_version)}"
            )<|MERGE_RESOLUTION|>--- conflicted
+++ resolved
@@ -71,37 +71,12 @@
     expert_count: Optional[int] = None
     expert_used_count: Optional[int] = None
 
-<<<<<<< HEAD
-    # Deepseek Multi-Latent Attention config
-    q_lora_rank: Optional[int] = None
-    kv_lora_rank: Optional[int] = None
-    qk_nope_head_dim: Optional[int] = None
-    qk_rope_head_dim: Optional[int] = None
-    v_head_dim: Optional[int] = None
-
-    # Deepseek RoPE+YaRN config
-    rope_scaling_type: Optional[str] = None
-    rope_scaling_factor: Optional[float] = None
-    rope_scaling_original_context_length: Optional[int] = None
-    rope_scaling_yarn_log_multiplier: Optional[float] = None
-
-    # Deepseek MoE config
-    expert_shared_count: Optional[int] = None
-    route_scale: Optional[float] = None
-    n_expert_groups: Optional[int] = None
-    n_limited_groups: Optional[int] = None
-    n_dense_layers: Optional[int] = None
-
-    # Grok configurations
-    attention_softcap: Optional[float] = None
-=======
     # Deepseek MoE config
     expert_shared_count: Optional[int] = None
     n_expert_groups: Optional[int] = None
     n_limited_groups: Optional[int] = None
     n_dense_layers: Optional[int] = None
     route_scale: Optional[float] = None
->>>>>>> 70cb4f8b
 
     @staticmethod
     def from_gguf_props(p: dict[str, Any]):
@@ -170,11 +145,6 @@
                 p, f"{name_prefix}.attention.head_count_kv", attention_head_count
             ),
             attn_head_dim=attn_head_dim,
-<<<<<<< HEAD
-            rope_dimension_count=rope_dimension_count,
-            rope_freq_base=_optional_float_prop(
-                p, f"{name_prefix}.rope.freq_base", default_rope_freq_base
-=======
             q_lora_rank=q_lora_rank,
             kv_lora_rank=kv_lora_rank,
             qk_nope_head_dim=qk_nope_head_dim,
@@ -183,7 +153,6 @@
             route_scale=route_scale,
             n_dense_layers=_optional_int_prop(
                 p, f"{name_prefix}.leading_dense_block_count", defaut_n_dense_layers
->>>>>>> 70cb4f8b
             ),
             attention_softcap=attention_softcap,
             expert_count=_optional_int_prop(
@@ -192,21 +161,6 @@
             expert_used_count=_optional_int_prop(
                 p, f"{name_prefix}.expert_used_count", default_expert_used_count
             ),
-<<<<<<< HEAD
-            route_scale=route_scale,
-            n_dense_layers=_optional_int_prop(
-                p, f"{name_prefix}.leading_dense_block_count", defaut_n_dense_layers
-            ),
-            attention_softcap=attention_softcap,
-            n_expert_groups=n_expert_groups,
-            n_limited_groups=n_limited_groups,
-            expert_shared_count=expert_shared_count,
-            q_lora_rank=q_lora_rank,
-            kv_lora_rank=kv_lora_rank,
-            qk_nope_head_dim=qk_nope_head_dim,
-            qk_rope_head_dim=qk_rope_head_dim,
-            v_head_dim=v_head_dim,
-=======
             expert_shared_count=expert_shared_count,
             n_expert_groups=n_expert_groups,
             n_limited_groups=n_limited_groups,
@@ -214,7 +168,6 @@
             rope_freq_base=_optional_float_prop(
                 p, f"{name_prefix}.rope.freq_base", default_rope_freq_base
             ),
->>>>>>> 70cb4f8b
             rope_scaling_type=rope_scaling_type,
             rope_scaling_factor=rope_scaling_factor,
             rope_scaling_original_context_length=rope_scaling_original_context_length,
