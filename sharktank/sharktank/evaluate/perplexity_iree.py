# Copyright 2024 Advanced Micro Devices, Inc.
#
# Licensed under the Apache License v2.0 with LLVM Exceptions.
# See https://llvm.org/LICENSE.txt for license information.
# SPDX-License-Identifier: Apache-2.0 WITH LLVM-exception

import sys
import logging
import json
import time
from tqdm import tqdm
from typing import Any

import torch
import iree.runtime as ireert

from sharktank.models.llm import *

from sharktank.layers import *
from sharktank.types import *
import sharktank.ops as ops

from sharktank.utils import cli
from sharktank.utils.load_llm import *
from sharktank.utils.create_cache import *
from sharktank.utils.export_artifacts import *
from sharktank.utils.evaluate import *
from sharktank.utils.iree import *

logger = logging.getLogger("eval")

logger.root.handlers[0].setFormatter(
    logging.Formatter(fmt="\n%(levelname)s:%(name)-8s %(message)s")
)

__all__ = ["PerplexityIree", "run_perplexity_iree"]


class PerplexityIree:
    """
    Perplexity (PPL) is one of the most common metrics for evaluating language models.
    It is defined as the exponentiated average negative log-likelihood of a sequence,
    calculated with exponent base `e`.

    For more information, see https://huggingface.co/docs/transformers/perplexity
    """

    def __init__(
        self,
        torch_device,
        iree_devices: list[str],
        iree_hip_target,
        iree_hal_target_device,
        bs,
        tensor_parallelism_size,
        pipeline_parallelims_size,
        attention_kernel,
        block_seq_stride,
        activation_dtype,
        attention_dtype,
        kv_cache_dtype,
        use_attention_mask,
        use_hf,
        weight_path_str: str,
        use_toy_model: bool = False,
    ):
        self.torch_device = torch_device
        self.iree_devices = iree_devices
        self.iree_hip_target = iree_hip_target
        self.iree_hal_target_device = iree_hal_target_device
        self.bs = bs
        self.tensor_parallelism_size = tensor_parallelism_size
        self.attention_kernel = attention_kernel
        self.block_seq_stride = block_seq_stride
        self.activation_dtype = activation_dtype
        self.attention_dtype = attention_dtype
        self.kv_cache_dtype = kv_cache_dtype
        self.pipeline_parallelism_size = pipeline_parallelims_size
        self.attention_kernel = attention_kernel
        self.use_attention_mask = use_attention_mask
        self.use_hf = use_hf
        self.weight_path_str = weight_path_str
        self.use_toy_model = use_toy_model
        self.vm_context: iree.runtime.VmContext = None
        self.cache_state: None | list[ireert.DeviceArray] = None
        self.page_cache_size = 128
        # Add context to improve perplexity by starting at 10th token
        self.start = 10

    def print_token_comparison(self, i: int):
        if self.use_toy_model and i <= self.max_prompt_length:
            batch_predicted_token_id = [[i[-1]] for i in self.batch.results]
            logger.debug(f"Predicted:")
            logger.debug(f"{batch_predicted_token_id}")

            expected_token_id = self.token_ids[:, i + 1 : i + 2].tolist()
            logger.debug(f"Expected:")
            logger.debug(f"{expected_token_id}")

        elif i <= self.max_prompt_length:
            batch_predicted_token_id = [[i[-1]] for i in self.batch.results]
            batch_predicted_token = self.generator.tokenizer.decode(
                batch_predicted_token_id
            )
            logger.debug(f"Predicted:")
            logger.debug(f"{batch_predicted_token}")
            logger.debug(f"{batch_predicted_token_id}")

            expected_token_id = self.token_ids[:, i + 1 : i + 2].tolist()
            expected_token = self.generator.tokenizer.decode(expected_token_id)
            logger.debug(f"Expected:")
            logger.debug(f"{expected_token}")
            logger.debug(f"{expected_token_id}")

    def compile_model(
        self,
        output_mlir: str,
        output_config: str,
        output_vmfb: str,
    ):

        logger.info(f" Model: {self.weight_path_str}")

        if self.kv_cache_dtype is None:
            self.kv_cache_dtype = self.attention_dtype

        if output_vmfb:
            self.output_vmfb = output_vmfb
            logger.info(f" Using pre-compiled vmfb: {self.output_vmfb}")
        else:
            export_artifacts = ExportArtifacts(
                irpa_path=self.weight_path_str,
                batch_size=self.bs,
                iree_hip_target=self.iree_hip_target,
                iree_hal_target_device=self.iree_hal_target_device,
                attention_kernel=self.attention_kernel,
                tensor_parallelism_size=self.tensor_parallelism_size,
                pipeline_parallelism_size=self.pipeline_parallelism_size,
                block_seq_stride=self.block_seq_stride,
                use_attention_mask=self.use_attention_mask,
                activation_dtype=str(self.activation_dtype).split(".")[-1],
                attention_dtype=str(self.attention_dtype).split(".")[-1],
                kv_cache_dtype=str(self.kv_cache_dtype).split(".")[-1],
                use_hf=self.use_hf,
                output_mlir=output_mlir,
                output_config=output_config,
            )
            self.output_vmfb = export_artifacts.get_artifacts()

    def load_model(
        self, dataset: Dataset, tokenizer: Optional[InferenceTokenizer] = None
    ):
        hp = configs.LlamaHParams.from_gguf_props(dataset.properties)

        pp = self.pipeline_parallelism_size
        tp = self.tensor_parallelism_size
        block_count = hp.block_count
        block_to_pipeline = [i * pp // block_count for i in range(block_count)]
        pipeline_to_devices = [[d + p * tp for d in range(tp)] for p in range(pp)]

        config = LlamaModelConfig(
            hp=hp,
            device=self.torch_device,
            activation_dtype=self.activation_dtype,
            attention_dtype=self.attention_dtype,
            kv_cache_dtype=self.kv_cache_dtype,
            tensor_parallelism_size=self.tensor_parallelism_size,
            pipeline_parallelism_size=self.pipeline_parallelism_size,
            block_seq_stride=self.block_seq_stride,
            attention_kernel=self.attention_kernel,
            use_hf=self.use_hf,
            block_to_pipeline_map=block_to_pipeline,
            pipeline_to_device_map=pipeline_to_devices,
        )

        theta = dataset.root_theta

        model = PagedLlmModelV1(theta, config)

        self.generator = TorchGenerator(model, tokenizer)

    def assemble_batch(self, token_batch: torch.tensor, devices) -> torch.tensor:

        token_batch, seq_lens_batch = pad_tokens(
            token_ids=token_batch.tolist(),
            pad_to_multiple_of=self.generator.model.cache.pad_sequence_stride,
        )

        logger.debug(f"{token_batch}")

        token_batch = torch.as_tensor(token_batch, device=self.torch_device)
        seq_lens_batch = torch.as_tensor(seq_lens_batch, device=self.torch_device)

        self.batch = self.generator.begin_batch(
            token_ids=token_batch,
            seq_lens=seq_lens_batch,
            page_cache_size=self.page_cache_size,
        )

        self.cache_state = []
        for i in range(self.pipeline_parallelism_size):
            self.cache_state.extend(
                prepare_iree_module_function_args(
                    args=[self.batch.cache_state[i]],
                    devices=devices[i : (i + 1) * self.tensor_parallelism_size],
                )
            )

        return token_batch

    def prefill_vmfb(
        self, token_batch: torch.tensor, i: int, devices: list[iree.runtime.HalDevice]
    ) -> torch.tensor:
        if not self.use_toy_model:
            logger.debug(
                f"Prefill input:\n{self.generator.tokenizer.decode(token_batch)}"
            )

        token_batch = self.assemble_batch(token_batch, devices)

        prefill_kwargs = OrderedDict(
            [
                ("tokens", token_batch),
                ("seq_lens", [self.batch.seq_lens]),
                ("seq_block_ids", [self.batch.pad_block_ids()]),
                ("cache_state", self.cache_state),
            ]
        )
        prefill_kwargs_flattened = flatten_for_iree_signature(prefill_kwargs)
        # NOTE: cache_state must be handled previous to this since
        #       prepare_iree_module_function_args is unable to know about
        #       pipeline parallelism.
        prefill_iree_args = prepare_iree_module_function_args(
            args=prefill_kwargs_flattened, devices=devices
        )

        prefill_iree_result = run_iree_module_function(
            args=prefill_iree_args,
            function_name=f"prefill_bs{self.bs}",
            module=self.vm_module,
            vm_context=self.vm_context,
            device=devices[0],
        )
        prefill_shards = iree_to_torch(*prefill_iree_result)
        if self.tensor_parallelism_size > 1:
            prefill_logits = ops.unshard(UnreducedTensor(ts=prefill_shards))
        else:  # Replicated or torch.Tensor
            prefill_logits = prefill_shards[0]
        prefill_logits = prefill_logits.clone().detach()

        tokens = torch.as_tensor(
            self.generator.model.extract_tokens_from_logits(
                prefill_logits, self.batch.seq_lens
            )
        ).unsqueeze(1)
        self.batch.add_result_token(tokens)

        self.print_token_comparison(i)
        return prefill_logits

    def decode_vmfb(
        self, token_batch: torch.tensor, i: int, devices: list[iree.runtime.HalDevice]
    ) -> torch.tensor:
        logger.debug(f"Decode input:")
        if not self.use_toy_model:
            logger.debug(f"{self.generator.tokenizer.decode(token_batch)}")
        logger.debug(f"{token_batch.tolist()}")

        start_positions = [self.batch.seq_lens.clone()]
        self.batch.seq_lens.add_(1)
        self.batch.allocate_seq_block_ids()

        decode_kwargs = OrderedDict(
            [
                ("tokens", token_batch),
                ("seq_lens", [self.batch.seq_lens]),
                (
                    "start_positions",
                    start_positions,
                ),
                ("seq_block_ids", [self.batch.pad_block_ids()]),
                ("cache_state", self.cache_state),
            ]
        )
        decode_kwargs_flattened = flatten_for_iree_signature(decode_kwargs)
        decode_iree_args = prepare_iree_module_function_args(
            args=decode_kwargs_flattened, devices=devices
        )
        decode_iree_result = run_iree_module_function(
            args=decode_iree_args,
            function_name=f"decode_bs{self.bs}",
            module=self.vm_module,
            vm_context=self.vm_context,
            device=devices[0],
        )

        decode_shards = iree_to_torch(*decode_iree_result)
        if self.tensor_parallelism_size > 1:
            decode_logits = ops.unshard(UnreducedTensor(ts=decode_shards))
        else:  # Replicated or torch.Tensor
            decode_logits = decode_shards[0]
        decode_logits = torch.as_tensor(decode_logits[:, :, :])

        tokens = torch.as_tensor(
            self.generator.model.extract_tokens_from_logits(
                decode_logits, [1] * self.bs
            ),
            device=self.generator.model.device,
        ).unsqueeze(1)
        self.batch.add_result_token(tokens)

        self.print_token_comparison(i)
        return decode_logits

    @timeit
    def get_logits(self, skip_decode: bool) -> torch.Tensor:
        shard_count = self.tensor_parallelism_size

        vm_instance = ireert.VmInstance()
        devices: list[iree.runtime.HalDevice] = get_iree_devices(
            device=self.iree_devices,
            device_count=self.pipeline_parallelism_size * shard_count,
            allow_repeating=True,
        )

        def run_iree_module(devices: list[iree.runtime.HalDevice]):
            hal_module = iree.runtime.create_hal_module(
                instance=vm_instance, devices=devices
            )
            weight_path = Path(self.weight_path_str)
            parameter_index = iree.runtime.ParameterIndex()
            if shard_count == 1:
                parameter_index.load(file_path=str(Path(weight_path)))
            else:
                for i in range(shard_count):
                    parameter_index.load(
                        file_path=str(
                            Path(weight_path).with_suffix(
                                f".rank{i}{weight_path.suffix}"
                            )
                        )
                    )

            parameter_provider = parameter_index.create_provider(scope="model")
            parameters_module = iree.runtime.create_io_parameters_module(
                vm_instance, parameter_provider
            )
            self.vm_module = iree.runtime.VmModule.mmap(
                vm_instance, str(self.output_vmfb)
            )
            self.vm_context = iree.runtime.VmContext(
                instance=vm_instance,
                modules=(hal_module, parameters_module, self.vm_module),
            )

            out_logits = []
            for i in tqdm(
                range(self.start, self.max_prompt_length - 1),
                mininterval=300,
                desc="eval: Calculating logits",
            ):
                logger.debug(f"Iteration: {i - self.start}")

                if skip_decode or len(out_logits) == 0:
                    token_batch = self.token_ids[:, : i + 1]

                    prefill_logits = self.prefill_vmfb(token_batch, i, devices).clone()

                    last_logits_indices = torch.minimum(
                        self.seq_lens - 1, torch.tensor(i)
                    )
                    last_logits_indices = torch.maximum(
                        last_logits_indices, torch.tensor(0)
                    )
                    batch_indices = torch.arange(len(self.seq_lens))
                    last_real_prefill_logits = prefill_logits[
                        batch_indices, last_logits_indices, :
                    ].unsqueeze(1)
                    out_logits.append(last_real_prefill_logits)
                else:
                    token_batch = self.token_ids[:, i : i + 1]
                    decode_logits = self.decode_vmfb(token_batch, i, devices)
                    out_logits.append(decode_logits)

            out_logits = ops.cat(out_logits, dim=1)
            pad_logits_shape = self.token_ids.shape[1] - out_logits.shape[1]
            pad_logits = torch.zeros(
                out_logits.shape[0], pad_logits_shape, out_logits.shape[2]
            )

            self.cache_state = None  # Remove saved reference to iree.runtime.DeviceArray before leaving function
            return ops.cat((out_logits, pad_logits), 1).to(self.torch_device)

        return with_iree_device_context(run_iree_module, devices)

    def get_perplexity(
        self, test_prompts: list[str], token_ids: list[list[int]], skip_decode: bool
    ) -> dict[str, Any]:

<<<<<<< HEAD
        if self.use_toy_model:
            self.token_ids = token_ids
            self.seq_lens = [len(t) for t in self.token_ids]
            self.start = 5
=======
        token_ids, seq_lens = self.generator.tokenizer.encode(
            test_prompts,
            pad_to_multiple_of=self.generator.model.cache.pad_sequence_stride,
        )
        self.seq_lens = torch.tensor(seq_lens, device=self.torch_device)
>>>>>>> e634d4ed

            logger.debug(f" Token ids for Evaluation: \n{self.token_ids}\n")

        else:
            self.token_ids, self.seq_lens = self.generator.tokenizer.encode(
                test_prompts,
                pad_to_multiple_of=self.generator.model.cache.pad_sequence_stride,
            )

            logger.debug(f" Prompts for Evaluation:")
            for idx, prompt in enumerate(test_prompts):
                logger.debug(
                    f" Prompt {idx}: \nTokens: {prompt.encode()}\nToken ids: {self.token_ids[idx]}\n"
                )

<<<<<<< HEAD
            self.page_cache_size = (
                len(self.token_ids[0]) // self.generator.model.config.block_seq_stride
            ) * len(test_prompts) + 1
=======
        self.max_prompt_length = max(self.seq_lens)
>>>>>>> e634d4ed

        self.max_prompt_length = max(self.seq_lens)

        self.token_ids = torch.as_tensor(self.token_ids, device=self.torch_device)

        out_logits = self.get_logits(skip_decode)

        logger.debug(f"Final Logits shape: {out_logits.shape}")
        logger.debug(f"Token ids shape: {self.token_ids.shape}")

        return compute_perplexity(self.token_ids, out_logits, self.start)


def run_perplexity_iree(
    args,
    dataset: Dataset,
    tokenizer: InferenceTokenizer,
    torch_device: torch.device,
    tensor_parallelism_size: int,
    pipeline_parallelism_size: int,
) -> dict[str, Any]:
    start = time.time()

    token_ids = None
    test_prompts = None

    if args.use_toy_model:
        token_ids = get_token_ids()
        bs = len(token_ids)
    else:
        test_prompts = args.prompt_list or get_prompts(num_prompts=args.num_prompts)
        bs = len(test_prompts)

    perplexity = PerplexityIree(
        torch_device=torch_device,
        iree_devices=args.iree_device,
        iree_hip_target=args.iree_hip_target,
        iree_hal_target_device=args.iree_hal_target_device,
        tensor_parallelism_size=tensor_parallelism_size,
        pipeline_parallelims_size=pipeline_parallelism_size,
        attention_kernel=args.attention_kernel,
        block_seq_stride=args.block_seq_stride,
        use_attention_mask=args.use_attention_mask,
        activation_dtype=args.activation_dtype,
        attention_dtype=args.attention_dtype,
        kv_cache_dtype=args.kv_cache_dtype,
        use_hf=args.use_hf,
        bs=bs,
        weight_path_str=str(args.irpa_file),
        use_toy_model=args.use_toy_model,
    )

    perplexity.compile_model(
        output_mlir=args.output_mlir,
        output_config=args.output_config,
        output_vmfb=args.output_vmfb,
    )
    perplexity.load_model(
        dataset=dataset,
        tokenizer=tokenizer,
    )
    perplexity_batch = perplexity.get_perplexity(
        test_prompts=test_prompts,
        token_ids=token_ids,
        skip_decode=args.skip_decode,
    )

    end = time.time()
    total_time = round(end - start, 2)
    if total_time < 60:
        total_time = str(total_time) + " secs"
    else:
        total_time = str(round(total_time / 60, 2)) + " mins"
    logger.info(f" Total time taken: {total_time}")

    return {
        "perplexities": perplexity_batch,
        "mean_perplexity": round(np.mean(perplexity_batch), 6),
    }


def main(argv):
    parser = cli.create_parser()

    cli.add_evaluate_options(parser)
    cli.add_export_artifacts(parser)
    cli.add_iree_flags(parser)
    cli.add_model_options(parser)
    cli.add_input_dataset_options(parser)
    cli.add_tokenizer_options(parser)
    cli.add_log_options(parser)

    args = cli.parse(parser, args=argv)
    dataset = cli.get_input_dataset(args)
    tokenizer = None
    if not args.use_toy_model:
        tokenizer = cli.get_tokenizer(args)

    logger.setLevel(args.loglevel)
    torch_device = torch.device(args.device) if args.device else None

    assert args.num_prompts or args.prompt_list, "Pass --num-prompts or --prompt-list"

    if args.output_mlir or args.output_config:
        assert (
            args.output_config is not None and args.output_mlir is not None
        ), "If using pre-exported mlir, both --mlir-path and --json-path must be passed"

    # Ensure tensor parallelism flag agrees with dataset properties
    if "tensor_parallelism_size" in dataset.properties:
        dataset_tensor_parallelism_size = dataset.properties["tensor_parallelism_size"]
        if dataset_tensor_parallelism_size != args.tensor_parallelism_size:
            raise ValueError(
                f"Tensor parallelism size mismatch: dataset={dataset_tensor_parallelism_size} while arg={args.tensor_parallelism_size}. Wrong value for --tensor-parallelism-size."
            )
    else:
        if args.tensor_parallelism_size != 1:
            raise ValueError(
                f"Unsharded dataset file provided, but specified --tensor-parallelism-size={args.tensor_parallelism_size}. Likely wrong dataset provided."
            )

    ppl = run_perplexity_iree(
        args,
        dataset=dataset,
        tokenizer=tokenizer,
        torch_device=torch_device,
        tensor_parallelism_size=args.tensor_parallelism_size,
        pipeline_parallelism_size=args.pipeline_parallelism_size,
    )

    logger.info(f"\n{json.dumps(ppl, indent=2)}")
    return ppl


if __name__ == "__main__":
    main(sys.argv[1:])<|MERGE_RESOLUTION|>--- conflicted
+++ resolved
@@ -397,18 +397,10 @@
         self, test_prompts: list[str], token_ids: list[list[int]], skip_decode: bool
     ) -> dict[str, Any]:
 
-<<<<<<< HEAD
         if self.use_toy_model:
             self.token_ids = token_ids
             self.seq_lens = [len(t) for t in self.token_ids]
             self.start = 5
-=======
-        token_ids, seq_lens = self.generator.tokenizer.encode(
-            test_prompts,
-            pad_to_multiple_of=self.generator.model.cache.pad_sequence_stride,
-        )
-        self.seq_lens = torch.tensor(seq_lens, device=self.torch_device)
->>>>>>> e634d4ed
 
             logger.debug(f" Token ids for Evaluation: \n{self.token_ids}\n")
 
@@ -417,6 +409,7 @@
                 test_prompts,
                 pad_to_multiple_of=self.generator.model.cache.pad_sequence_stride,
             )
+            self.seq_lens = torch.tensor(self.seq_lens, device=self.torch_device)
 
             logger.debug(f" Prompts for Evaluation:")
             for idx, prompt in enumerate(test_prompts):
@@ -424,13 +417,10 @@
                     f" Prompt {idx}: \nTokens: {prompt.encode()}\nToken ids: {self.token_ids[idx]}\n"
                 )
 
-<<<<<<< HEAD
             self.page_cache_size = (
                 len(self.token_ids[0]) // self.generator.model.config.block_seq_stride
             ) * len(test_prompts) + 1
-=======
-        self.max_prompt_length = max(self.seq_lens)
->>>>>>> e634d4ed
+
 
         self.max_prompt_length = max(self.seq_lens)
 
