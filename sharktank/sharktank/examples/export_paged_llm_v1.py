--- conflicted
+++ resolved
@@ -23,15 +23,9 @@
 from sharktank.models.llm import PagedLlmModelV1
 from sharktank.models.llm.config import ExportConfig
 from sharktank.models.llm.export import (
-<<<<<<< HEAD
-    ServicePagedLlmModelV1,
-    build_service_config,
-    ServiceConfig,
-=======
     build_service_config,
     ServiceConfig,
     ServicePagedLlmModelV1,
->>>>>>> 0c43c409
 )
 
 logger = logging.getLogger(__name__)
