# Copyright 2025 Advanced Micro Devices, Inc
#
# Licensed under the Apache License v2.0 with LLVM Exceptions.
# See https://llvm.org/LICENSE.txt for license information.
# SPDX-License-Identifier: Apache-2.0 WITH LLVM-exception

import pytest
import unittest

import torch

from sharktank.models.llm import *
from sharktank.models.deepseek.toy_deepseek import generate
from sharktank.utils.load_llm import *
from sharktank.utils.evaluate import *
<<<<<<< HEAD

=======
>>>>>>> 87548933

class DeepseekShardedTest(unittest.TestCase):
    def test_deepseek(self):
        theta, config = generate(12345)
        model = PagedLlmModelV1(theta=theta, config=config)

        ids = [[3, 22, 13, 114, 90, 232, 61, 13, 244, 13, 212]]

        token_ids, seq_lens = pad_tokens(
            token_ids=ids,
            pad_to_multiple_of=config.block_seq_stride,
        )
        token_ids = torch.as_tensor(token_ids)
        seq_lens = torch.as_tensor(seq_lens)

        generator = TorchGenerator(model)
        batch = generator.begin_batch(
            token_ids=token_ids,
            seq_lens=seq_lens,
        )

<<<<<<< HEAD
=======
@pytest.mark.skip(
    reason="Deepseek support will be added soon",
)
class DeepseekTest(unittest.TestCase):
    def test_deepseek(self):
        theta, config = generate(12345)
        model = PagedLlmModelV1(theta=theta, config=config)

        ids = [[3, 22, 13, 114, 90, 232, 61, 13, 244, 13, 212]]

        token_ids, seq_lens = pad_tokens(
            token_ids=ids,
            pad_to_multiple_of=config.block_seq_stride,
        )
        token_ids = torch.as_tensor(token_ids)
        seq_lens = torch.as_tensor(seq_lens)

        generator = TorchGenerator(model)
        batch = generator.begin_batch(
            token_ids=token_ids,
            seq_lens=seq_lens,
        )

>>>>>>> 87548933
        batch.prefill()
        logits = batch.prefill_logits

        ids = token_ids[0, :-1]
        logits = logits[0, 1:]
        cross_entropy = torch.nn.functional.cross_entropy(logits, ids)

        assert pytest.approx(6.5687, 1e-4) == cross_entropy<|MERGE_RESOLUTION|>--- conflicted
+++ resolved
@@ -13,36 +13,7 @@
 from sharktank.models.deepseek.toy_deepseek import generate
 from sharktank.utils.load_llm import *
 from sharktank.utils.evaluate import *
-<<<<<<< HEAD
 
-=======
->>>>>>> 87548933
-
-class DeepseekShardedTest(unittest.TestCase):
-    def test_deepseek(self):
-        theta, config = generate(12345)
-        model = PagedLlmModelV1(theta=theta, config=config)
-
-        ids = [[3, 22, 13, 114, 90, 232, 61, 13, 244, 13, 212]]
-
-        token_ids, seq_lens = pad_tokens(
-            token_ids=ids,
-            pad_to_multiple_of=config.block_seq_stride,
-        )
-        token_ids = torch.as_tensor(token_ids)
-        seq_lens = torch.as_tensor(seq_lens)
-
-        generator = TorchGenerator(model)
-        batch = generator.begin_batch(
-            token_ids=token_ids,
-            seq_lens=seq_lens,
-        )
-
-<<<<<<< HEAD
-=======
-@pytest.mark.skip(
-    reason="Deepseek support will be added soon",
-)
 class DeepseekTest(unittest.TestCase):
     def test_deepseek(self):
         theta, config = generate(12345)
@@ -63,7 +34,6 @@
             seq_lens=seq_lens,
         )
 
->>>>>>> 87548933
         batch.prefill()
         logits = batch.prefill_logits
 
